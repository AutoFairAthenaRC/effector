--- conflicted
+++ resolved
@@ -100,6 +100,7 @@
                 - use `"shapiq"` for the `shapiq` package
         """
         self.shap_values = shap_values if shap_values is not None else None
+        assert backend in ["shap", "shapiq"]
         self.backend = backend
         super(ShapDP, self).__init__(
             "SHAP DP",
@@ -119,58 +120,51 @@
         binning_method: Union[str, ap.Greedy, ap.Fixed] = "greedy",
         centering: typing.Union[bool, str] = False,
         points_for_centering: int = 30,
-<<<<<<< HEAD
-        budget: int = 512
-=======
-        shap_explainer_kwargs: Optional[dict] = None,
-        shap_explanation_kwargs: Optional[dict] = None,
->>>>>>> c704d5c7
+        budget: int = 512,
+        explainer_kwargs: Optional[dict] = None,
+        explanation_kwargs: Optional[dict] = None,
     ) -> typing.Dict:
 
         data = self.data
         model = self.model
+
+
         if self.shap_values is None:
-<<<<<<< HEAD
+            # prepare arguments
+            explainer_kwargs = explainer_kwargs.copy() if explainer_kwargs else {}
+            explanation_kwargs = explanation_kwargs.copy() if explanation_kwargs else {}
             if self.backend == "shap":
-                # by default shap uses 'permutation' with 100 background samples where 
-                # either max_evals = 500 or max_evals = "auto" := 10 * 2 * (nfeatures + 1)
-                # (or 'exact' when <=10 features)
-                explainer = shap.Explainer(self.model, data)
-                explanation = explainer(data, max_evals=budget)
+                explainer_defaults = {"masker": data}
+                explanation_defaults = {"max_evals": budget}
+            elif self.backend == "shapiq":
+                explainer_defaults = {
+                    "data": data,
+                    "index": "SV",
+                    "max_order": 1,
+                    "approximator": "permutation",
+                    "imputer": "marginal",
+                }
+                explanation_defaults = {"budget": budget}
+            else:
+                raise ValueError("`backend` should be either 'shap' or 'shapiq'")
+            explainer_kwargs = {**explainer_defaults, **explainer_kwargs}  # User args override defaults
+            explanation_kwargs = {**explanation_defaults, **explanation_kwargs}  # User args override defaults
+
+            # actual code
+            if self.backend == "shap":
+                explainer = shap.Explainer(model, **explainer_kwargs)
+                explanation = explainer(data, **explanation_kwargs)
                 self.shap_values = explanation.values
             elif self.backend == "shapiq":
-                # by default shapiq uses 'kernelshap' with 100 background samples where budget := 2 ** nfeatures
-                explainer = shapiq.Explainer(self.model, data, index="SV", max_order=1, approximator="permutation", imputer="marginal")
-                explanations = explainer.explain_X(data, budget=budget)
+                explainer = shapiq.Explainer(model, **explainer_kwargs)
+                explanations = explainer.explain_X(data, **explanation_kwargs)
                 self.shap_values = np.stack([ex.get_n_order_values(1) for ex in explanations])
             else:
                 raise ValueError("`backend` should be either 'shap' or 'shapiq'")
-=======
-            # Ensure kwargs are dictionaries
-            shap_explainer_kwargs = shap_explainer_kwargs or {}
-            shap_explanation_kwargs = shap_explanation_kwargs or {}
-
-            # Set masker, defaulting to self.data
-            masker = shap_explainer_kwargs.pop("masker", data)
-
-            # Create SHAP explainer
-            shap_explainer = shap.Explainer(model, masker, **shap_explainer_kwargs)
-            shap_explanation = shap_explainer(data, **shap_explanation_kwargs)
-            self.shap_values = shap_explanation.values
->>>>>>> c704d5c7
 
         # extract x and y
         yy = self.shap_values[:, feature]
         xx = data[:, feature]
-
-        # # sort based on xz
-        # idx = np.argsort(xx)
-        # xx = xx[idx]
-        # yy = yy[idx]
-
-        # fit spline_mean to xx, yy pairs
-        # bin estimation
-        # assertion
 
         if isinstance(binning_method, str):
             binning_method = ap.return_default(binning_method)
@@ -222,12 +216,9 @@
         centering: Union[bool, str] = True,
         points_for_centering: Union[int, str] = 30,
         binning_method: Union[str, ap.Greedy, ap.Fixed] = "greedy",
-<<<<<<< HEAD
-        budget: int = 512
-=======
+        budget: int = 512,
         shap_explainer_kwargs: Optional[dict] = None,
         shap_explanation_kwargs: Optional[dict] = None,
->>>>>>> c704d5c7
     ) -> None:
         """Fit the SHAP Dependence Plot to the data.
 
@@ -250,20 +241,20 @@
 
                 - If set to `all`, all the dataset points will be used.
 
-<<<<<<< HEAD
+
+            binning_method: the binning method to be used for fitting a piecewise linear function to the SHAP values.
+
+                - If set to "greedy", the greedy binning method will be used.
+                - If set to "fixed", the fixed binning method will be used.
+
             budget: Budget to use for the approximation. Defaults to 512.
                 - Increasing the budget improves the approximation at the cost of slower computation.
                 - Decrease the budget for faster computation at the cost of approximation error.
-=======
-            binning_method: the binning method to be used for fitting a piecewise linear function to the SHAP values.
-
-                - If set to "greedy", the greedy binning method will be used.
-                - If set to "fixed", the fixed binning method will be used.
 
             shap_explainer_kwargs: the keyword arguments to be passed to the `shap.Explainer` class.
 
                 ???+ note "Code behind the scene"
-                    
+
                     ```python
                     shap_explainer_kwargs = shap_explainer_kwargs or {}
                     model = self.model
@@ -311,8 +302,6 @@
                     - `output_names`: the names of the outputs. (default: `None`)
                     - `silent`: whether to print the progress. (default: `False`)
 
->>>>>>> c704d5c7
-
         Notes:
             SHAP values are by default centered, i.e., $\sum_{i=1}^N \hat{\phi}_j(x_j^i) = 0$. This does not mean that the SHAP _curve_ is centered around zero; this happens only if the $s$-th feature of the dataset instances, i.e., the set $\{x_s^i\}_{i=1}^N$ is uniformly distributed along the $s$-th axis. So, use:
 
@@ -332,11 +321,13 @@
         # new implementation
         for s in features:
             self.feature_effect["feature_" + str(s)] = self._fit_feature(
-<<<<<<< HEAD
-                s, binning_method, centering, points_for_centering, budget
-=======
-                s, binning_method, centering, points_for_centering, shap_explainer_kwargs, shap_explanation_kwargs
->>>>>>> c704d5c7
+                s,
+                binning_method,
+                centering,
+                points_for_centering,
+                budget,
+                shap_explainer_kwargs,
+                shap_explanation_kwargs
             )
             self.is_fitted[s] = True
             self.fit_args["feature_" + str(s)] = {
