--- conflicted
+++ resolved
@@ -279,11 +279,7 @@
 ):
 
     fig, ax = plt.subplots()
-<<<<<<< HEAD
     ax.set_title("SHAP Dependence Plot")
-=======
-    ax.set_title("SHAP Dependence Plot ")
->>>>>>> c704d5c7
 
     # scale x-axis
     x = x if scale_x is None else trans_affine(x, scale_x["mean"], scale_x["std"])
