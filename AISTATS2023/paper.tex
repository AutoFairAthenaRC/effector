\documentclass[twoside]{article}

\usepackage{aistats2023}
% If your paper is accepted, change the options for the package
% aistats2023 as follows:
%
%\usepackage[accepted]{aistats2023}
%
% This option will print headings for the title of your paper and
% headings for the authors names, plus a copyright note at the end of
% the first column of the first page.

% If you set papersize explicitly, activate the following three lines:
%\special{papersize = 8.5in, 11in}
%\setlength{\pdfpageheight}{11in}
%\setlength{\pdfpagewidth}{8.5in}

% If you use natbib package, activate the following three lines:
\usepackage[round]{natbib}
\renewcommand{\bibname}{References}
\renewcommand{\bibsection}{\subsubsection*{\bibname}}
\bibliographystyle{plainnat}
\usepackage{amsmath}
\usepackage{amssymb}
\usepackage{xfrac}
\usepackage{hyperref}
\usepackage{graphicx}
\graphicspath{ {./../examples/} }
% If you use BibTeX in apalike style, activate the following line:
%\bibliographystyle{apalike}

\usepackage{tikz}
\usetikzlibrary{matrix,positioning,arrows.meta,arrows,fit,backgrounds,decorations.pathreplacing}
\tikzset{ mymat/.style={ matrix of math nodes, text height=2.5ex, text
depth=0.75ex, text width=6.00ex, align=center, column
sep=-\pgflinewidth, nodes={minimum height=5.0ex} }, mymats/.style={
mymat, nodes={draw,fill=#1} }, mymat2/.style={ matrix of math nodes,
text height=1.0ex, text depth=0.0ex, minimum width=5ex, % text
width=7.00ex, align=center, column sep=-\pgflinewidth }, }
\usetikzlibrary{shapes.geometric, arrows, backgrounds, scopes}
\usepackage{pgfplots} \pgfplotsset{width=6.75cm, compat=newest}
\usepackage[utf8]{inputenc} \DeclareUnicodeCharacter{2212}{−}
\usepgfplotslibrary{groupplots,dateplot}
\usetikzlibrary{patterns,shapes.arrows}



\newcommand{\dfdx}{f^s}
\newcommand{\xc}{\mathbf{x}_c}
\newcommand{\DY}{\mathbf{\Delta Y}}
\newcommand{\xb}{\mathbf{x}}
\newcommand{\Xcb}{\mathbf{X}_c}
\newcommand{\Xb}{\mathcal{X}}

\begin{document}

% If your paper is accepted and the title of your paper is very long,
% the style will print as headings an error message. Use the following
% command to supply a shorter title of your paper so that it can be
% used as headings.
%
%\runningtitle{I use this title instead because the last one was very long}

% If your paper is accepted and the number of authors is large, the
% style will print as headings an error message. Use the following
% command to supply a shorter version of the authors names so that
% they can be used as headings (for example, use only the surnames)
%
%\runningauthor{Surname 1, Surname 2, Surname 3, ...., Surname n}

\twocolumn[

\aistatstitle{Uncertainty-aware Accumulated Local Effects (UALE) for
  quantifying the hetegeneity of the local effects}

\aistatsauthor{ Author 1 \And Author 2 \And  Author 3 }

\aistatsaddress{ Institution 1 \And  Institution 2 \And Institution 3 } ]

\begin{abstract}
<<<<<<< HEAD
Accumulated Local Effects (ALE) is a popular approach to explainable AI that quantifies how a feature influences the decisions of a model taking into account feature correlations. However, in case of strong interactions between features, instance-level feature effects may deviate from the average curve provided by ALE. Therefore, it is crucial to quantify this deviation, namely, the uncertainty of the effect. In this work, we define Uncertainty-aware ALE (UALE) to quantify and visualize, on a single plot, both the average effect and the uncertainty. Furthermore, as in ALE, UALE's approximation requires partitioning the feature domain into non-overlapping intervals (bin-splitting). The average effect and the uncertainty are then computed from the instances that lie in each bin.  In this work, we formally prove that to achieve an unbiased approximation of the uncertainty in each bin, bin-splitting must follow specific constraints. Based on this, we propose a method for automatically finding the optimal intervals, balancing the trade-off between estimation bias and variance. We demonstrate through synthetic and real datasets (a) the advantages of modelling the uncertainty with UALE compared to other methods and (b) the importance of appropriate bin splitting for an accurate approximation of the mean effect and uncertainty.
=======
  Accumulated Local Effects (ALE) is a popular approach to explainable
  AI (XAI) that describes how a feature influences the decisions of a model
  on average, taking into account potential correlations between the
  features.  However, ALE does not provide an explicit component for
  modeling the uncertainty of the effect, i.e., the level of
  heterogeneity of the effects behind the average explanation, which
  is crucial for a complete interpretation when the black-box function
  contains interactions between the correlated features. In this work,
  we define Uncertainty-aware ALE (UALE), an extension of ALE for
  quantifying the heterogeneous effects and we propose a method for
  estimating it. We formally prove the conditions the bin-splitting,
  i.e.~the partitioning the domain of the feature of interest into
  consecutive non-overlapping intervals, must respect for an an
  unbiased estimation of the uncertainty. We finally propose a
  computationally-grounded algorithm for finding the optimal sequence
  of bins given the limited instances of the training set. We
  demonstrate through synthetic and real datasets, that UALE
  quantifies the average and heterogeneous effects correctly and
  approximates them robustly by optimizing the bin-splitting
  procedure.
>>>>>>> 2af8a008
\end{abstract}


\section{INTRODUCTION}

Recently, Machine Learning (ML) has been adopted in critical domains,
such as healthcare and finance. In these areas, we need a combination
of accurate predictions along with meaningful explanations to support
them. For this reason there is an increased interest in Explainable AI
(XAI), to understand the decision mechanism of 
%the field that provides interpretations about the behavior of
complex black-box models. XAI literature distinguishes between local
and global explainability
techniques~\citep{Molnar2020interpretable}. Local methods explain the prediction of a
specific instance, whereas global methods provide an explanation that summarizes the entire model behavior. Global methods provide a universal explanation, aggregating the various local explanations into a single interpretable outcome,
usually a number or a plot. If users want to get a rough overview
about which features are significant (feature importance) or whether a
particular feature has a positive or negative effect on the output
(feature effect), they should opt for a global explainability
technique. On the other hand, aggregating the individual explanations
is vulnerable to misinterpretations. Under strong interactions and
correlations between features, the global explanation may obfuscate
heterogeneous effects that exist under the
hood~\citep{herbinger2022repid}; a phenomenon called \emph{aggregation
bias}~\citep{mehrabi2021survey}.

Feature effect (FE) \citep{Gromping2020MAEP} is a fundamental category of global
explainability methods aiming at isolating the impact
of a single feature on the output\footnote{Often, FE methods also
  isolate the combined effect of a pair of features to the
  output. Combinations of more than two features are uncommon, since they are difficult to estimate and visualize.}.
FE methods suffer from aggregation bias because, often, implications of the average effect on the model behavior are unclear. For example, a feature with zero average effect may indicate no effect on the output or, 
a highly positive effect in some cases and a highly negative effect in others. 
There are
three widely-used FE methods: \emph{Partial Dependence Plots}
(PDP)\citep{friedman2001greedy}, \emph{Marignal Plots}
(MP)\citep{apley2020visualizing} and \emph{Aggregated Local Effects}
(ALE)\citep{apley2020visualizing}. PDP and MP have been criticized \todo{Add a reference}for
computing erroneous effects when the input features are (highly)
correlated, which is typical in many ML cases. Therefore,
ALE has been established as the state-of-the-art FE method. However, ALE faces two crucial limitations, the first concerns ALE
definition and the second one ALE approximation. Regarding the
definition, ALE does not inform the user about the uncertainty, i.e.,
the level of heterogeneous effects hidden behind the average effect
due to implicit feature interactions. In contrast, in PDPs the
heterogeneous effects can be identified by exploring the
Individual Conditional Expectations
(ICE)~\citep{goldstein2015peeking}. Regarding the approximation,
i.e.~the estimation using the (limited) samples of the training set,
ALE requires an additional \textit{bin-splitting} step to partition the domain of the feature of interest into consecutive non-overlapping intervals (regions) and to estimate a
constant effect in each region. The effect is estimated from the population of samples that fall
inside the region. Specifying an appropriate set of bins is of particular
importance, since ALE's interpretation is meaningful only inside each
region~\citep{molnar2022}. However, this crucial step has not raised
the appropriate attention and the approximation is vulnerable to
potential misinterpretations.\todo{I miss what exactly is the simplication of existing mehtods here. Should we add e.g., typically equisized bins?}

In this paper, we present Uncertainty-aware Accumulated Local Effects
(UALE) an extension of ALE for measuring the uncertainty of the
explanation, i.e.~how certain we are that the average explanation
would predict the feature effect to an instance drawn at random. We
show that choosing an appropriate sequence of intervals is
particularly important for a robust and unbiased estimation of the
uncertainty and we provide an algorithm that automates this step. We
also formally prove the bin-splitting conditions for an unbiased
estimation of the uncertainty. We apply our method in multiple
synthetic and real world datasets for evaluating its performance.

\paragraph{Contributions.} The contributions of this paper are:

\begin{itemize}
\item UALE, a FE method that extends ALE for quantifying the
  heterogeneous effects (uncertainty).
\item A formal proof of the bin-splitting requirements for an unbiased
  approximation of the heterogeneous effects.
\item A framework for automatically extracting regions with similar
  effects, improving the estimation and the interpretability of ALE
  plots.
\end{itemize}

We provide empirical evaluation of the method in artificial and real
datasets. The implementation of our method and the code for
reproducing all the experiments is provided in the submission and will
become publicly available upon acceptance.


\section{BACKGROUND AND RELATED WORK}

In this section, we describe the basic methods for FE and uncertainty
quantification, focusing on ALE definition. We, then, review the ALE
approximation\citep{apley2020visualizing, gkolemis22}, describing some
of its vulnerabilities.

\paragraph{Notation.} We refer to random variables (rv) using
uppercase \( X \), to simple variables with plain lowercase \( x \)
and to vectors with bold \( \xb \). Often, we partition the input
vector \(\xb \in \mathbb{R}^D\) to the feature of interest
\(x_s \in \mathbb{R} \) and the rest of the features
\(\xc \in \mathbb{R}^{D-1}\). For convenience we denote it as
\((x_s, \mathbf{x}_c)\), but we clarify that it implies the vector
\((x_1, \cdots , x_s, \cdots, x_D)\). Equivalently, we denote the
corresponding rv as \(\mathbf{X} = (X_s, \mathbf{X}_c)\). When we
refer to an instance of the training set, we use
\(\xb^i= (\xc^i, x_s^i) \). The black-box function is
\(f : \mathbb{R}^D \rightarrow \mathbb{R}\) and the FE of the \(s\)-th
feature is \(f^{\mathtt{<method>}}(x_s)\), with \(\mathtt{<method>}\)
indicating the particular method in use.\footnote{An extensive list of all
  symbols used in the paper is provided at the Appendix.}

\subsection{Feature Effect Methods And ALE Definition}
\label{sec:feat-effect-meth}

The three well-known feature effect methods are: PDP, MP and ALE. PDP
formulates the FE of the \(s\)-th attribute as an expectation over the
marginal distribution \(\mathbf{X}_c\), i.e.,
\(f^{\mathtt{PDP}}(x_s) =
\mathbb{E}_{\mathbf{X}_c}[f(x_s,\mathbf{X}_c)]\), whereas MP
formulates it as an expectation over the conditional
\(\mathbf{X}_c|X_s\), i.e.,
\(f^{\mathtt{MP}}(x_s) = \mathbb{E}_{\mathbf{X}_c|x_s}[f(x_s,
\mathbf{X}_c)]\). ALE defines the local effect of the \(s\)-th feature
at point \(x_s = z\) as
\(f^s(z, \xc) = \frac{\partial f}{\partial x_s} (z, \xc)\). All the
local explanations at \(z\) are, then, weighted by the conditional
distribution \(p(\xc|x_s=z)\) and are averaged, to produce the
averaged effect \(\mu(z)\). ALE is the accumulation of the averaged
local effects:

\begin{equation}
  \label{eq:ALE}
  f^{\mathtt{ALE}}(x_s) = \int_{x_{s,min}}^{x_s} \underbrace{\mathbb{E}_{\Xcb|X_s=z}\left [f^s (z, \Xcb)\right ]}_{\mu(z)} \partial z
\end{equation}


Eq.~(\ref{eq:ALE}) has specific advantages which gain particular value in cases of
correlated input features. In these cases, PDP integrates over
unrealistic instances due to the use of the marginal distribution
\(\mathbf{X}_c \), and MP computes aggregated effects, i.e., imputes
the combined effect of sets of features to a single feature. ALE
manages to resolve both issues, and is therefore the most trustable
method in cases of correlated features.

\subsection{Quantification Of Heterogeneous Effects.}
\label{sec:quant-heter-effects}

FE methods reply to the question \textit{what is the average (global)
  effect on the output, if the value of a specific feature is
  increased/decreased}. It comes naturally to also ask \textit{to what
  extent the local effects deviate from the global
  explanation}. Quantifying the uncertainty of the global explanation
has attracted a lot of interest. ICE and
d-ICE\citep{goldstein2015peeking} provide a set of curves that are
plot on top-of the PDP. Both methods produce one curve for each
instance of the training set;
\(f^{\mathtt{ICE}}_i(x_s) = f(x_s, \xc^i)\) for ICE and
\(f^{\mathtt{d-ICE}}_i(x_s) = \frac{\partial f}{\partial x_s} (x_s,
\xc^i)\) for d-ICE. The user then visually observes if the curves are
homogeneous and to what extent they deviate from the PDP. Some methods
try to automate the aforementioned visual exploration, by grouping
(d-)ICE plots into clusters~\citep{molnar2020model,
  herbinger2022repid, britton2019vine}. Some other approaches, like
H-Statistic\citep{friedman2008predictive}, Greenwell's interaction
index\citep{greenwell2018simple} or SHAP interaction
values\citep{lundberg2018consistent}, quantify the level of
interaction between the input features, with an interaction value. A
strong interaction index is an indicator for the existence of
heterogeneous effects.

The aforementioned approaches are under two limitations; They either
do not quantify the uncertainty of the FE directly or they are based
on PDPs, and, therefore, they are subject to the failure modes of PDPs
in cases of correlated features\citep{baniecki2021fooling}, as we will
show in-depth in Section~\ref{sec:simulation-examples-1}. To the best
of our knowledge, no work exist so far that quantifies the
heterogeneous effects based on the formulation of ALE.

\subsection{ALE Approximation.}
\label{sec:ale-approximation}

In ML scenarios, ALE is estimated from the training set
examples. Therefore, \citep{apley2020visualizing} proposed dividing
the feature domain in \(K\) equal-sized bins and estimating the local effects in
each bin by evaluating the black box-function at the bin limits:
\begin{equation}
  \label{eq:ALE_accumulated_mean_est}
  \hat{f}^{\mathtt{ALE}}(x_s) = \sum_{k=1}^{k_x} \frac{1}{|\mathcal{S}_k|} \sum_{i:\mathbf{x}^i \in
    \mathcal{S}_k} \left [ f(z_{k}, \xc^i) - f(z_{k-1}, \xc^i)) \right ]
\end{equation}
We denote as \(k_x\) the index of the bin that \(x_s\) belongs to,
i.e. \(k_x: z_{k_x-1} \leq x_s < z_{k_x} \) and \(\mathcal{S}_k\) is
the set of training instance that lie in the \(k\)-th bin, i.e.
\( \mathcal{S}_k = \{ \xb^i : z_{k-1} \leq x^i_s < z_{k} \}
\). Afterwards,~\citep{gkolemis22} proposed the Differential ALE
(DALE) that computes the local effects on the training instances using
auto-differentiation:
\begin{equation}
  \label{eq:DALE_accumulated_mean_est}
  \hat{f}^{\mathtt{DALE}}(x_s) = \Delta x \sum_{k=1}^{k_x} \frac{1}{|\mathcal{S}_k|} \sum_{i:\mathbf{x}^i \in
    \mathcal{S}_k} f^s(\mathbf{x}^i)
\end{equation}
%
Their method has the advantages of remaining on-distribution even when
bins become wider and, most importantly, allows the recomputation of
the accumulated effect with different bin-splitting with near-zero
computational cost.

Both approximations ask from the user to blindly decide the number of
bins, denoted with \(K\), for splitting the axis into equally-sized
bins. This approach introduces significant limitations. Specifically, setting \(K\) to a small
value may hide fine-grain effects due to large bins while setting \(K\)
to a high value leads to poor bin-effect estimations from limited
samples. In general, the user may face contradictory explanations for
different \(K\) without a clue for which one to trust.

\section{Uncertainty-Aware ALE (UALE)}
\label{sec:UALE}

UALE extends ALE for quantifying the level of heterogeneous effects
(uncertainty) and automates the bin-splitting. At
Section~\ref{sec:UALE-definition-1} we define UALE, at
Section~\ref{sec:UALE-definition-2} we redefine it using an
interval-based formulation, at
Section~\ref{sec:UALE-approximation} we provide an
approximation and at Section~\ref{sec:bin-spliting} we define and
solve the problem of optimal bin-splitting.

\subsection{UALE: ALE With Uncertainty Quantification}
\label{sec:UALE-definition-1}

We extend ALE definition of Eq.~(\ref{eq:ALE}) with a component for
quantifying the uncertainty. We denote as \(\mathcal{H}(z)\) the
uncertainty of the local effects at a specific point \(x_s=z\) and we
quantify it as the standard deviation of the local explanations
\(\mathcal{H}(z) = \sigma(z)\), where:

\begin{equation}
  \label{eq:ALE_var}
  \sigma^2(z) = \mathbb{E}_{\Xcb|z}\left [ \left (\dfdx (z, X_c) - \mu(z) \right )^2 \right ] 
\end{equation}
\noindent
The uncertainty emerges from the natural characteristics of the
experiment, i.e.,~the feature correlations existent in the data
generating distribution and the implicit interactions of the black-box
function. We also define the accumulated uncertainty at \(x_s\), as
the accumulation of the standard deviation of the local effects along
the axis:
\begin{equation}
  \label{eq:ALE_acc_unc}
  f^{\mathtt{ALE}}_{\sigma}(x_s) = \int_{x_{s, min}}^{x_s} \sigma(z) \partial z
\end{equation}
\noindent
UALE formulates the effect at a specific point \(x_s\) with a compact
tuple that consists of the average effect and the uncertainty
\((\mu(z), \sigma(z))\) and visualizes them as a continuous curve with
a confidence region, i.e.
\(f^{\mathtt{UALE}}(x_s) := f^{\mathtt{ALE}}_{\mu}(x_s) \pm
f^{\mathtt{ALE}}_{\sigma}(x_s)\).

\subsection{Interval-Based Formulation and Approximation}
\label{sec:UALE-definition-2}

In real scenarios, all estimations are based on the instances of the
training set. Therefore, we cannot estimate \(\mu(z), \sigma(z)\) at
the granularity of a point, because the probability of observing a
sample inside the region \([x_s - h, x_s + h]\) tends to zero, when
\(h \to 0\). We define the regional-effect \(\mu(z_1, z_2)\) and the
regional-uncertainty \(\mathcal{H}(z_1, z_2) = \sigma(z_1, z_2)\), as the summary statistics
that characterize the effect and the uncertainty inside the interval
\([z_1, z_2)\):

\begin{equation}
  \label{eq:mu_bin}
    \mu(z_1, z_2) = \mathbb{E}_{z \sim \mathcal{U}(z_1,z_2)} [\mu(z)]
    = \frac{\int_{z_1}^{z_2} \mu(z) \partial z}{z_2 - z_1}
\end{equation}

\begin{equation}
  \label{eq:var_bin}
  \sigma^2(z_1, z_2) = \mathbb{E}_{z \sim \mathcal{U}(z_1,z_2)} [\sigma^2(z)] =  \frac{\int_{z_1}^{z_2} \sigma^2(z)  \partial z}{z_2 - z_1}
\end{equation}

%
Intuitively, the regional-effect and the regional-uncertainty quantify
the expected average effect and the expected uncertainty if we
randomly draw a point \(z^*\) given a uniform distribution
\(z^* \sim \mathcal{U}(z_1, z_2)\). If we also define as
\(\mathcal{Z}\) the sequence of \(K+1\) points that partition the
domain of the \(s\)-th feature into \(K\) variable-size intervals,
i.e.  \(\mathcal{Z} = \{z_0, \ldots, z_K\}\), we can redefine UALE
using an interval-based formulation
\(\tilde{f}^{\mathtt{UALE}}_{\mathcal{Z}}(x_s):= \tilde{f}^{\mathtt{ALE}}_{\mathcal{Z}, \mu}(x_s)
\pm \tilde{f}^{\mathtt{ALE}}_{\mathcal{Z}, \sigma}(x_s)\), where:

\begin{equation}
  \label{eq:ALE_2}
  \tilde{f}^{\mathtt{ALE}}_{\mathcal{Z}, \mu}(x_s) = \sum_{k=1}^{k_x} \mu(z_{k-1}, z_k) (z_k - z_{k-1})
\end{equation}

\begin{equation}
  \label{eq:ALE_accumulated_var}
  \tilde{f}^{\mathtt{ALE}}_{\mathcal{Z}, \sigma}(x_s) =  \sum_{k=1}^{k_x} \sigma(z_{k-1}, z_k) (z_k - z_{k-1})
\end{equation}
%

\subsection{Interval-Based Approximation}
\label{sec:UALE-approximation}

For approximating the mean effect (Eq.~\eqref{eq:mu_bin}) and the
uncertainty (Eq.~\eqref{eq:var_bin}) we use the set \(\mathcal{S}_k\)
of dataset instances with the \(s\)-th feature lying inside the
interval
\( \mathcal{S}_k= \{ \mathbf{x}^i : z_{k-1} \leq x^i_s < z_k \} \):

\begin{equation}
  \label{eq:2}
  \hat{\mu}(z_{k-1}, z_k) = \frac{1}{|\mathcal{S}_k|}
  \sum_{i:\mathbf{x}^i \in \mathcal{S}_k} \left [ \dfdx(\mathbf{x}^i)
  \right ]
\end{equation}
%
\begin{equation}
  \label{eq:3}
  \hat{\sigma}^2(z_{k-1}, z_k) = \frac{1}{|\mathcal{S}_k|}
\sum_{i:\mathbf{x}^i \in \mathcal{S}_k} \left ( \dfdx(\mathbf{x}^i) -
  \hat{\mu}(z_1, z_2) \right )^2
\end{equation}

Eq.\eqref{eq:2} is an unbiased estimator of Eq.~(\ref{eq:mu_bin})
under the assumption that the points are uniformly distributed inside
the intervals. The same does not hold in the general case for
Eq.\eqref{eq:3}. In the general case, \(\hat{\sigma}^2(z_{k-1}, z_k)\)
is an unbiased estimator of the \textit{observable} variance
\(\sigma^2_{obs}(z_1, z_2) = \frac{\int_{z_1}^{z_2}
    \mathbb{E}_{\xc|x_s=z} \left [ (f^s(z, \xc) - \mu(z_1, z_2) )^2
    \right] \partial z}{z_2 - z_1}\), which as we prove in Theorem 1
is an overestimation of \(\sigma^2(z_1, z_2)\).

\paragraph{Theorem 1.}
\label{sec:theorem-1}

\textit{If we define the residual \(\rho(z)\) as the difference
  between the expected effect at \(x_s\) and the regional effect, i.e
  \(\rho(z) = \mu(z) - \mu(z_1, z_2)\), then the regional variance
  \(\sigma^2(z_1, z_2)\) equals to:}

\begin{equation}
    \label{eq:bin-uncertainty-proof}
 \sigma_{obs}^2(z_1, z_2) = \sigma^2(z_1, z_2) + \frac{\int_{z_1}^{z_2}\rho^2(z) \partial z}{z_2 - z_1}
\end{equation}
\noindent
Theorem 1 reveals an important connection between the ground-truth and
the observable uncertainty inside a region. For convenience, we denote
as
\(\mathcal{E}^2(z_1, z_2) = \frac{\int_{z_1}^{z_2}\rho^2(z) \partial
  z}{z_2 - z_1}\) the error term that models the expected square
residual inside the interval and as
\(\mathcal{H}_{obs}(z_1, z_2) := \sigma_{obs}(z_1, z_2)\) the
observable uncertainty. It holds that the observable uncertainty is an
overestimation of the correct uncertainty

\begin{equation}
  \label{eq:uncertainty-bin}
  \mathcal{H}^2_{obs}(z_1, z_2) = \mathcal{H}^2(z_1, z_2) + \mathcal{E}^2(z_1, z_2)
\end{equation}
%
and, therefore, the estimation is unbiased only in case
\(\mathcal{E}^2(z_1, z_2) = 0\).

\subsection{Bin-Splitting: Finding Regions With Homogeneous Effects}
\label{sec:bin-spliting}

In this section we formulate bin-splitting as an unsupervised
clustering problem, searching for a solution that compromises two
contradictory objectives. On the one hand, we want to minimize the
error term \(\mathcal{E}\) for approaching an unbiased estimation and
on the other hand, we want wide-enough bins for including a fair
population of samples for a robust estimation of
\(\hat{\mu}(z_1, z_2), \hat{\sigma}(z_1, z_2)\). We set-up the
following optimization problem:

\begin{equation}
  \label{eq:opt}
\begin{aligned}
  \min_{ \mathcal{Z} = \{z_0, \ldots, z_K\}} \quad & \mathcal{L} = \sum_{k=1}^K \tau_k \hat{\sigma}^2(z_{k-1}, z_k) \Delta z_k \\
  \textrm{where} \quad & \Delta z_k = z_k - z_{k-1} \\
  & \tau_k = 1 - \alpha \frac{|S_k|}{N} \\
  \textrm{s.t.} \quad & |\mathcal{S}_k| \geq N_{\mathtt{NPB}}\\
                                     & z_0 = x_{s,min}\\
                                     & z_K = x_{s, max}
\end{aligned}
\end{equation}
%
We search for the sequence of intervals \(z_0, \ldots, z_K\) that
minimizes the sum of the bin costs. The cost of each bin is the
approximated variance \(\hat{\sigma}^2_k\) scaled by the bin length
\(\Delta z_k\) and discounted by the term \(\tau_k\). The term
\(\tau_K\) favors the selection of a bigger bin in case it has similar
variance with the aggregate variance of many smaller ones. The
constraint of at least \(N_{\mathtt{PPB}}\) points per bin sets the
lowest-limit for a \textit{robust} estimation. The user can choose to
what extent they favor the creation of wide bins through the discount
parameter by setting the parameter \(\alpha\) and where they set the
minimum for robust approximation with the parameter
\(N_{\mathtt{PPB}}\). For providing a rough idea, in our experiments
we set \(\alpha = 0.2\) which means that the discount ranges between
\([0\%, 20\%]\) and \(N_{\mathtt{PPB}} = \frac{N}{20}\). It is also
important to clarify that by minimizing
\(\hat{\sigma}^2_k \approx \mathcal{H}_{obs}^2\), we actually minimize
the squared error term \(\mathcal{E}^2\), since the term
\(\mathcal{H}^2_{true}\) is independent of the bin splitting.

\subsubsection{Solve Bin-Splitting with Dynamic Programming}
\label{sec:dynamic-programing}

For achieving a computationally-grounded solution we set a threshold
\(K_{max}\) on the maximum number of bins which also discretizes the
solution space. The width of the bin can take discrete values that are
multiple of the minimum step
\(u = \frac{x_{s, max} - x_{s, min}}{K_{max}}\). For defining the
solution, we use two indexes. The index
\(i \in \{0, \ldots, K_{max}\}\) denotes the point \((z_i)\) and the
index \(j \in \{0, \ldots, K_{max}\} \) denotes the position of the
\(j\)-th multiple of the minimum step, i.e., 
\(x_j = x_{s,min} + j \cdot u\). The recursive cost function
\(T(i,j)\) is the cost of setting \(z_i=x_j\):
\begin{equation}
  \label{eq:recursive_cost}
  \mathcal{T}(i,j) = \mathrm{min}_{l \in \{0, \ldots, K_{max}\}} \left [ \mathcal{T}(i-1, l) + \mathcal{B}(x_l, x_j) \right ]
\end{equation}
%
where \(\mathcal{T}(0,j)\) equals zero if \(j=0\) and \(\infty\) in
any other case. \(\mathcal{B}(x_l, x_j)\) denotes the cost of creating a bin
with limits \([x_l, x_j)]\):

\begin{equation}
  \label{eq:cost_step}
  \mathcal{B}(x_l, x_j) = \begin{cases}
                            \infty, & \text{if $x_j > x_l$ or \(|\mathcal{S}_{(x_j, x_l)}| < N\)}\\
                            0, & \text{if $x_j = x_l$}\\
                            \hat{\sigma}^2(x_j, x_l), &\text{if $x_j \leq x_l$}
  \end{cases}
\end{equation}

The optimal solution is given by solving
\(\mathcal{L} = \mathcal{T}(K_{max}, K_{max})\) and keeping track of the sequence of
steps. 

\noindent

\begin{itemize}
\item Discuss more aspects (e.g. Computational complexity)
\end{itemize}

\section{SIMULATION EXAMPLES}
\label{sec:simulation-examples}

Simulation examples provide the freedom to select the data-generating
distribution \(p(\mathbf{X})\) and the predictive function
\(f(\cdot)\). We follow this common XAI
practice~\citep{aas2021explaining, herbinger2022repid} for empirically
evaluating UALE against a solid ground-truth. The first group of
synthetic examples (Section~\ref{sec:simulation-examples-1}) compares
UALE with PDP-ICE plots in quantifying the average and the uncertainy
of the effect. The second group
(Section~\ref{sec:simulation-examples-2}) evaluates the accuracy of
the approximation (average effect and uncertainty) using the automatic
bin-splitting algorithm. In both groups, we illustrate the most
indicative examples; a more extensive evaluation is provided in the
Appendix.

\subsection{Case 1: Uncertainty Quantification}
\label{sec:simulation-examples-1}

In this simulation, we will compare UALE method against PDP-ICE in
quantifying the main effect and the uncertainty. The samples that we
use in all examples are coming from the following distribution:
\(p(\mathbf{x}) = p(x_3)p(x_2|x_1)p(x_1)\) where
\(x_1 \sim \mathcal{U}(0,1)\), \(x_2 = x_1\) and
\(x_3 \sim \mathcal{N}(0, \sigma_3^2)\). We create the following
piecewise linear function:

% Since there is
% ambiguity about the ground-truth first-order effect in cases of
% correlated features,
% e.g.~\citep{apley2020visualizing,Gromping2020MAEP},

\begin{equation}
  \label{eq:synth-ex-1-function}
  f(\mathbf{x}) = \begin{cases}
                    f_{\mathtt{lin}} + \alpha f_{\mathtt{int}} & \text{if $f_{\mathtt{lin}} < 0.5$ }\\
                    0.5 - f_{\mathtt{lin}} + \alpha f_{\mathtt{int}} & \text{if $0.5 \leq f_{\mathtt{lin}} < 1$}\\
                    \alpha f_{\mathtt{int}} &\text{otherwise}
                  \end{cases}
\end{equation}
%
where \(f_{\mathtt{lin}}(\mathbf{x}) = a_1 x_1 + a_2 x_2\) and
\(f_{\mathtt{int}}(\mathbf{x}) = x_1x_3\). The linear term
\(f_{\mathtt{lin}}\) includes the two correlated features and
\(f_{\mathtt{int}}\) interacts the two non-correlated features.  We
evaluate the effect computed by UALE and PDP-ICE in three cases; (a)
without interaction (\(\alpha=0\)) and equal weights (\(a_1=a_2\)),
(b) without interaction (\(\alpha=0\)) and different weigths
(\( a_1 \neq a_2 \)) and (c) with interaction (\(\alpha \neq 0\)) with
equal weights (\(a_1=a_2\)).

In all cases, we provide the ground-truth average effect and
uncertainty computed with analytical derivations (proofs at the
Appendix) and we compare it against the approximation provided by each
method. The approximation is computed after generating \(N=500\)
samples.

\paragraph{No Interaction, Equal weights.}

We test the feature effect when no interaction exits \(\alpha=0\) and
the weights are equal \(a_1=a_2=1\). The ground truth effect
\(f_\mu^{\mathtt{GT}}(x_1)\) is: \(x_1\) when \(0 \leq x_1 < 0.25\),
\(-x_1\) when \(0.25 \leq x_1 < 0.5\) and zero otherwise. There zero
heterogeneous effects, therefore
\(f^{\mathcal{GT}}_{\sigma^2}(x_1) = 0\). In
Figure~\ref{fig:synth-ex-1-case-1}, we observe that PDP main effect is
wrong and ICE plots imply the existence of heterogeneous effects. In
contrast, ALE captures correctly the average effect and the zero
uncertainty and it also groups perfectly the constant-effect regions.

\begin{figure}[h]
  \centering
  \includegraphics[width=.23\textwidth]{example_1/dale_feat_0.pdf}
  \includegraphics[width=.23\textwidth]{example_1/pdp_ice_feat_0.pdf}
  \caption{No interaction, Equal weights: Feature effect for \(x_1\);
    Ground-truth vs (a) UALE method at the left and (b) PDP-ICE at the
    right.}
  \label{fig:synth-ex-1-case-1}
\end{figure}

\paragraph{No Interaction, Different weights.}

As before, no interaction exits \(\alpha=0\), therefore, the
ground-truth uncertainty is zero, i.e.
\(f^{\mathcal{GT}}_{\sigma^2}(x_1) = 0\). The weigts are
\(a_1=2, a_2=0.5\), therefore, the ground-truth effect is
\(f_\mu^{\mathtt{GT}}(x_1)\) is, \(2x_1\) when \(0 \leq x_1 < 0.2\),
\(-2x_1\) when \(0.2 \leq x_1 < 0.4\) and zero otherwise. In
Figure~\ref{fig:ex-synth-1-2}, we observe that PDP estimation is
completely opposite to the ground-truth effect, i.e.~negative in the
region \([0, 0.2)\) and positive in \([0.2, 0.4)\), and the ICE
erroneously implies the existence of heterogeneous effects. As before,
ALE quantifies correctly the ground truth effect, the
zero-uncertainty and extracts the constant effect regions.

\begin{figure}[h]
  \centering
  \includegraphics[width=.23\textwidth]{example_2/dale_feat_0.pdf}
  \includegraphics[width=.23\textwidth]{example_2/pdp_ice_feat_0.pdf}
  \caption{No interaction, Different weights: Feature effect for \(x_1\);
    Ground-truth vs (a) UALE method at the left and (b) PDP-ICE at the
    right.}
  \label{fig:ex-synth-1-2}
\end{figure}

\paragraph{Uncertainty, Equal weights.}

In this case we activate the interaction term, i.e. \(a=1\), and we
set the weights to \(a_1=a_2=1\). The interaction term provokes
heterogeneous effects for features \(x_1, x_3\), because the local
effects at \(x_1\) depend on the unknown value of \(X_3\) and
vice-versa. The effect of \(x_2\) has zero-uncertainty since it does
not appear in any interaction term. As we observe in
Figure~\ref{fig:ex-synth-1-3}, UALE correcly models the average effect
and the uncertainty in all cases. PDP-ICE quantifies correctly the
effect and the uncertainty only in the case of feature \(x_3\),
because \(X_3\) is independent from other features. For features
\(x_1, x_2\) that are correlated the average effect of PDP
and the uncertainty of ICE plots are wrong.

\begin{figure}[h]
  \centering
  \includegraphics[width=.23\textwidth]{example_3/dale_feat_0.pdf}
  \includegraphics[width=.23\textwidth]{example_3/pdp_ice_feat_0.pdf}\\
  \includegraphics[width=.23\textwidth]{example_3/dale_feat_1.pdf}
  \includegraphics[width=.23\textwidth]{example_3/pdp_ice_feat_1.pdf}\\
  \includegraphics[width=.23\textwidth]{example_3/dale_feat_2.pdf}
  \includegraphics[width=.23\textwidth]{example_3/pdp_ice_feat_2.pdf}\\
  \caption{With interaction, equal weights: Feature effect for all
    features, \(x_1\) to \(x_3\) from top to bottom; Ground-truth vs
    (a) UALE method at the left columns and (b) PDP-ICE at the right
    column.}
  \label{fig:ex-synth-1-3}
\end{figure}

\paragraph{Discussion.}

Despite the model's simplicity, PDP-ICE fail in quantifying the
average effect and the uncertainty due to correlation between features
\(X_1\) and \(X_2\). UALE quantifies them correctly and estimates them
accurately extracting the regions with constant effect. The examples
above do not cover the case of an interaction term between correlated
features, e.g. \(x_1x_2\), because there is an open debate about the
ground-truth effect in this case~\citep{Gromping2020MAEP}.

\subsection{Case 2: Bin-Splitting}
\label{sec:simulation-examples-2}

In this simulation, we aim to to quantify the advantages of automatic
bin-splitting. We set-up the following validation framework. We
generate a big dataset with dense sampling (\(N=10^6\)) and we treat
the DALE estimation with dense fixed-size bins (\(K=10^3\)) as
ground-truth. Afterwards, we generate less samples (\(N=500\)) and we
compare the fixed-size DALE estimation (for many different \(K\))
versus the automatic bin-splitting. In all cases, we use a bivariate
black-box function \(f(\cdot)\) where the samples are instances of the
distribution \(p(\mathbf{x}) = p(x_2|x_1)p(x_1)\) where
\(x_1 \sim \mathcal{U}(0,1)\) and
\(x_2 \sim \mathcal{N}(x_1, \sigma_2^2=0.5)\). We denote as
\(\mathcal{Z^{\mathtt{DP}}} = \{z^{\mathtt{DP}}_{k-1}, \cdots,
z^{\mathtt{DP}}_{K}\}\) the sequence obtained by automatic
bin-splitting and with \(\mathcal{Z^{\mathtt{K}}}\) the fixed-size
splitting with \(K\) bins.  For consistent results, in all the
examples below, we regenerate samples and repeat the computations for
\(t = 30\) times, providing the mean value for all metrics.

\paragraph{Metrics}

The evaluation is done with regard to two metrics that count the mean
bin error, where bin error is the absolute difference of the
approximation from the ground-truth. The metric
\(\mathcal{L}_{\mathtt{DP|K}}^{\mu} =
\frac{1}{|\mathcal{Z}^{\mathtt{DP|K}}|} \sum_{k \in
  \mathcal{Z}^{\mathtt{DP|K}}} | \mu_k - \hat{\mu}_k | \) counts the
mean bin error on the average effect and
\(\mathcal{L}_{\mathtt{DP|K}}^{\sigma} =
\frac{1}{|\mathcal{Z}^{\mathtt{DP|K}}|} \sum_{k \in
  \mathcal{Z}^{\mathtt{DP|K}}} | \sigma_k - \hat{\sigma}_k | \) the
mean bin error on the uncertainty. In both cases the ground truth is
computed from the dense bins of ground-truth that overlapse with the
wider bin of the approximation. We also provide the mean (per bin)
error term
\(\mathcal{L}^{\rho}_{\mathtt{DP|K}} =
\frac{1}{|\mathcal{Z}^{\mathtt{DP|K}}|} \sum_{k \in
  \mathcal{Z}^{\mathtt{DP|K}}} \rho_k \) for a complete understanding
of the uncertainty error. 

\paragraph{Piecewise-Linear Function.}

In this example, we define \(f(\mathbf{x}) = a_1x_1 + x_1x_2\) with
\(5\) piecewise-linear regions of different-size, i.e., \(a_1\) equals
to \(=\{2, -2, 5, -10, 0.5\}\) in the intervals defined by the
sequence \(\{0, 0.2, 0.4, 0.45, 0.5, 1\}\). As we observe, in
Figure~\ref{fig:ex-synth-2-1}, UALE method extracts a sequence of
intervals with better \(\mathcal{L}_{\mathtt{DP}}^{\mu}\) and
\(\mathcal{L}_{\mathtt{DP}}^{\sigma^2}\) error compared to any
fixed-size splitting. Analyzing the fixed-size errors helps us
understand the importance of variable-size splitting. In
Figure~\ref{fig:ex-synth-2-1}(b), we observe a positive trend between
\(\mathcal{L}^{\mu}_{\mathtt{K}}\) and \(K\), concluding that bin
effect estimation is more incosistent as \(\Delta x\) becomes smaller,
due to less points contributing to each bin. The interpretation of
variance error is slightly more complex. Given that the smallest
interval is \(\Delta x = 0.05 \Rightarrow K = 20\) and all intervals
are multiples of the smallest interval, any \(K\) that is not a
multiple of \(20\) adds nuisance uncertainty
\(\mathcal{L}^{\rho^2}_{\mathtt{K}}\) leading to a high variance error
\(\mathcal{L}^{\sigma^2}_{\mathtt{K}}\). In these cases, the variance
error reduces as \(K\) grows bigger because the length of the bins
that lie in the limit between two piecewise linear regions becomes
smaller. For \(K=\{20, 40, 60, 80, 100\}\) where
\(\mathcal{L}^{\rho^2}_{\mathtt{K}} \approx 0\), we conclude the same
as with with the mean effect error, i.e. the estimation becomes more
incosistent as \(K\) grows larger.

Variable-size extracts correctly the fine-grain bins, e.g., intervals
\([0.4, 0.45]\), \([0.45, 0.5]\), and acts as a merging mechanism to
create wider bins when the effect remains constant, e.g. interval
\([0.5, 1]\), leading to an optimal solution.

\begin{figure}[h]
  \centering
  \includegraphics[width=.23\textwidth]{example_bin_splitting_1/fig_1.pdf}
  \includegraphics[width=.23\textwidth]{example_bin_splitting_1/fig_2.pdf}\\
  \includegraphics[width=.23\textwidth]{example_bin_splitting_1/fig_3.pdf}
  \includegraphics[width=.23\textwidth]{example_bin_splitting_1/fig_4.pdf}
  \caption{Figure 1}
  \label{fig:ex-synth-2-1}
\end{figure}


\paragraph{Non-Linear Function.}

In this example, we define a black-box function
\(f(\mathbf{x}) = 4x_1^2 + x_2^2 + x_1x_2\), where the effect is
non-linear in all the range of \(x\). This case has two
specialties. First, there is no obvious advantage of variable-size
versus fixed-size splitting, and, second, there is not an apriori
optimal bin-size. Widening a bin will increase the resolution error
\(\mathcal{L}^{\rho^2}\) and narrowing will make less robust. In
Figure~\ref{fig:ex-synth-2-2}, we observe that automatic bin splitting
finds a solution that compromises the conflicting objectives, i.e., it
keeps as low as possible both the main effect
\(\mathcal{L}^{\mu}_{\mathtt{K}}\) and the variance error
\(\mathcal{L}^{\sigma^2}_{\mathtt{K}}\).

\begin{figure}[h]
  \centering
  \includegraphics[width=.23\textwidth]{example_bin_splitting_2/fig_1.pdf}
  \includegraphics[width=.23\textwidth]{example_bin_splitting_2/fig_2.pdf}\\
  \includegraphics[width=.23\textwidth]{example_bin_splitting_2/fig_3.pdf}
  \includegraphics[width=.23\textwidth]{example_bin_splitting_2/fig_4.pdf}
  \caption{Figure 1}
  \label{fig:ex-synth-2-2}
\end{figure}

\section{REAL-WORLD EXAMPLE}

Here, we aim at demonstrating the usefuleness of uncertainty
quantification and the advantages of automatic bin-splitting, on the
real-world California Housing dataset~\citep{pace1997sparse}.

\paragraph{ML setup}

The California Housing is a largely-studied dataset with approximately
\(20000\) training instances, making it appropriate for robust
Monte-Carlo approximations. The dataset contains \(D=8\) numerical
features with characteristics about the building blocks of California,
e.g. latitude, longitude, population of the block or median age of
houses in the block. The target variable is the median value of the
houses inside the block in dollars that ranges between
\([15, 500] \cdots 10^3\), with a mean value of
\(\mu_Y \approx 201 \cdot 10^3 \) and a standard deviation of
\(\sigma_Y \approx 110 \cdot 10^3\).


We exclude instances with missing values or with outlier values. As
outlier we define the feature values which ar over three standard
deviations away from the mean feature value. We also normalize all
features to zero-mean and unit standard deviation. We split the
dataset into \(N_{tr} = 15639\) training and \(N_{test} = 3910\) test
examples (80/20 split) and we fit a Neural Network with 3 hidden
layers of 256, 128 and 36 units respectively. After 15 epochs using
the Adam optimizer with learning rate \(\eta = 0.02\), the model
achieves a normalized mean squared error (R-Squared) of \(0.25\)
(0.75), which corresponds to a MAE of \(37 \cdot 10^3\) dollars. 

Below, we illustrate the feature effect for three features: latitude
\(x_2\), population \(x_6\) and median income \(x_8\). The particular
features cover the main FE cases, e.g.~positive/negative trend and
linear/non-linear curve, and they are appropriate for illustration
purposes. The complete results for all features, along with in-depth
information about the preprocessing, training and evaluation parts are
provided in the Appendix.

\paragraph{Uncertainty Quantification}

In real-world datasets, it is infeasible to obtain the ground truth FE
for seamlessly evaluating the competitive methods. We selected the
particular experiment, because, in broad terms, UALE and PDP-ICE plots
aggree in the estimation of the average effect and
uncertainty. Therefore, we can focus on juding the quality of the
information provided by the two methods.

In Figure\ref{fig:ex-real-1}, we observe, from top to bottom, the
effects for the latitude, population and the median income. The effect
of UALE and PDP-ICE are similar for the population and the median
income. The population has a negative impact that progressively
decreases: from 400 to 1500 people the house value decreases with a
rate of \(-150 (\pm 140)\) dollars per added person, a rate that
decreases from \(-80 (\pm 80)\) to \(-60 (\pm 60)\) dollars per added
person as we move from 1500 to 2800 people. The level of uncertainty
indicates significant variance in absolute value of the rate, but in
the grant majority of instances the rate is negative. With the same
inspection, we observe that the median annual income has a positive
impact on the value (all numbers are thousands of dollars):
\(20\pm 15\) per \(10\) of added median income for incomes in
\([8, 15]\), \(32 \pm 20\) per \(10\) added income in \([15, 60]\) and
\(40 \pm 15\) per \(10\) added income in \([60, 70]\). The uncertainty
indicates that there are less heterogeneous effects about the median
income compared to the number of people. In both cases, we can end-up
to the same conclusion by inspecting the PDP-ICE plots. For the
latitude, there is a small difference in the explanations for the
region \([32, 35]\), where UALE estimates a less negative slope with
less uncertainty than PDP, while the explanations are similar for the
range \([35,39]\), where both methods reveal an increase in the
uncertainty around the feature value \(37.5\).

In general, we observe that UALE complements ALE in the quantification
of the heterogeneous effects, similarly to as ICE complements PDP. The
automatic extraction of constant-effect and constant-uncertainty
regions provided by UALE is helpful for an easier interpretation. On
the other hand, ICE plots sometimes are more descritive on locating
the type of heterogeneity, whereas UALE quantifies only the level (not
the type) of heterogeneity.

\begin{figure}[h]
  \centering
  \includegraphics[width=.23\textwidth]{real_dataset_3/feature_1_ale_auto.pdf}
  \includegraphics[width=.23\textwidth]{real_dataset_3/feature_1_pdp_ice.pdf}\\
  \includegraphics[width=.23\textwidth]{real_dataset_3/feature_5_ale_auto.pdf}
  \includegraphics[width=.23\textwidth]{real_dataset_3/feature_5_pdp_ice.pdf}\\
  \includegraphics[width=.23\textwidth]{real_dataset_3/feature_7_ale_auto.pdf}
  \includegraphics[width=.23\textwidth]{real_dataset_3/feature_7_pdp_ice.pdf}\\
  \caption{Figure 1}
  \label{fig:ex-real-1}
\end{figure}

\paragraph{Bin Splitting}

In this part, we evaluate the robustness of the approximation using
automatic bin-splitting. Following the evaluation framework of
Section~\ref{sec:simulation-examples-2}, we treat as ground-truth the
effects computed on the full training-set \(N=20000\) with dense
fixed-size bin-splitting (\(K=80\)). Given the big number of samples,
we make the hypothesis that the approximation with dense binning is
close to the ground truth. Afterwards, we randomly select less samples
\(N=1000\) and we compare UALE approximation with all possible
fixed-size alternatives, repeating this process for 30 times for
robust results. In Figure~\ref{fig:ex-real-2}, we illustrate the mean
values for \(\mathcal{L}^{\mu}, \mathcal{L}^{\sigma}\) of the 30
repetitions. We observe that automatic bin-spliting provides (close to
the) best approximation in the three features. In the Appendix, we
provide the same evaluation for all features.

\begin{figure}[h]
  \centering
  \includegraphics[width=.23\textwidth]{real_dataset_3/compare_mu_err_feature_1.pdf}
  \includegraphics[width=.23\textwidth]{real_dataset_3/compare_var_err_feature_1.pdf}\\
  \includegraphics[width=.23\textwidth]{real_dataset_3/compare_mu_err_feature_5.pdf}
  \includegraphics[width=.23\textwidth]{real_dataset_3/compare_var_err_feature_5.pdf}\\
  \includegraphics[width=.23\textwidth]{real_dataset_3/compare_mu_err_feature_7.pdf}
  \includegraphics[width=.23\textwidth]{real_dataset_3/compare_var_err_feature_7.pdf}\\
  \caption{Figure 1}
  \label{fig:ex-real-2}
\end{figure}

\section{DISCUSSION}

add limitations.

\subsubsection*{Acknowledgments}
All acknowledgments go at the end of the paper, including thanks to reviewers who gave useful comments, to colleagues who contributed to the ideas, and to funding agencies and corporate sponsors that provided financial support. 
To preserve the anonymity, please include acknowledgments \emph{only} in the camera-ready papers.

\bibliography{biblio}

\end{document}<|MERGE_RESOLUTION|>--- conflicted
+++ resolved
@@ -78,30 +78,8 @@
 \aistatsaddress{ Institution 1 \And  Institution 2 \And Institution 3 } ]
 
 \begin{abstract}
-<<<<<<< HEAD
+
 Accumulated Local Effects (ALE) is a popular approach to explainable AI that quantifies how a feature influences the decisions of a model taking into account feature correlations. However, in case of strong interactions between features, instance-level feature effects may deviate from the average curve provided by ALE. Therefore, it is crucial to quantify this deviation, namely, the uncertainty of the effect. In this work, we define Uncertainty-aware ALE (UALE) to quantify and visualize, on a single plot, both the average effect and the uncertainty. Furthermore, as in ALE, UALE's approximation requires partitioning the feature domain into non-overlapping intervals (bin-splitting). The average effect and the uncertainty are then computed from the instances that lie in each bin.  In this work, we formally prove that to achieve an unbiased approximation of the uncertainty in each bin, bin-splitting must follow specific constraints. Based on this, we propose a method for automatically finding the optimal intervals, balancing the trade-off between estimation bias and variance. We demonstrate through synthetic and real datasets (a) the advantages of modelling the uncertainty with UALE compared to other methods and (b) the importance of appropriate bin splitting for an accurate approximation of the mean effect and uncertainty.
-=======
-  Accumulated Local Effects (ALE) is a popular approach to explainable
-  AI (XAI) that describes how a feature influences the decisions of a model
-  on average, taking into account potential correlations between the
-  features.  However, ALE does not provide an explicit component for
-  modeling the uncertainty of the effect, i.e., the level of
-  heterogeneity of the effects behind the average explanation, which
-  is crucial for a complete interpretation when the black-box function
-  contains interactions between the correlated features. In this work,
-  we define Uncertainty-aware ALE (UALE), an extension of ALE for
-  quantifying the heterogeneous effects and we propose a method for
-  estimating it. We formally prove the conditions the bin-splitting,
-  i.e.~the partitioning the domain of the feature of interest into
-  consecutive non-overlapping intervals, must respect for an an
-  unbiased estimation of the uncertainty. We finally propose a
-  computationally-grounded algorithm for finding the optimal sequence
-  of bins given the limited instances of the training set. We
-  demonstrate through synthetic and real datasets, that UALE
-  quantifies the average and heterogeneous effects correctly and
-  approximates them robustly by optimizing the bin-splitting
-  procedure.
->>>>>>> 2af8a008
 \end{abstract}
 
 
