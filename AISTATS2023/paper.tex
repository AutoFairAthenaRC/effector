\documentclass[twoside]{article}

\usepackage{aistats2023}
% If your paper is accepted, change the options for the package
% aistats2023 as follows:
%
%\usepackage[accepted]{aistats2023}
%
% This option will print headings for the title of your paper and
% headings for the authors names, plus a copyright note at the end of
% the first column of the first page.

% If you set papersize explicitly, activate the following three lines:
%\special{papersize = 8.5in, 11in}
%\setlength{\pdfpageheight}{11in}
%\setlength{\pdfpagewidth}{8.5in}

% If you use natbib package, activate the following three lines:
\usepackage[round]{natbib}
\renewcommand{\bibname}{References}
\renewcommand{\bibsection}{\subsubsection*{\bibname}}
\bibliographystyle{plainnat}
\usepackage{amsmath}
\usepackage{amssymb}
\usepackage{hyperref}

% If you use BibTeX in apalike style, activate the following line:
%\bibliographystyle{apalike}

\newcommand{\dfdx}{\frac{\partial f}{\partial x_s}}
\newcommand{\xc}{\mathbf{x_c}}
\newcommand{\DY}{\mathbf{\Delta Y}}
\newcommand{\xb}{\mathbf{x}}
\newcommand{\Xcb}{\mathbf{X}_c}
\newcommand{\Xb}{\mathcal{X}}

\begin{document}

% If your paper is accepted and the title of your paper is very long,
% the style will print as headings an error message. Use the following
% command to supply a shorter title of your paper so that it can be
% used as headings.
%
%\runningtitle{I use this title instead because the last one was very long}

% If your paper is accepted and the number of authors is large, the
% style will print as headings an error message. Use the following
% command to supply a shorter version of the authors names so that
% they can be used as headings (for example, use only the surnames)
%
%\runningauthor{Surname 1, Surname 2, Surname 3, ...., Surname n}

\twocolumn[

\aistatstitle{Instructions for Paper Submissions to AISTATS 2023}

\aistatsauthor{ Author 1 \And Author 2 \And  Author 3 }

\aistatsaddress{ Institution 1 \And  Institution 2 \And Institution 3 } ]

\begin{abstract}
  The Abstract paragraph should be indented 0.25 inch (1.5 picas) on
  both left and right-hand margins. Use 10~point type, with a vertical
  spacing of 11~points. The \textbf{Abstract} heading must be centered,
  bold, and in point size 12. Two line spaces precede the
  Abstract. The Abstract must be limited to one paragraph.
\end{abstract}


\section{INTRODUCTION}

Recently, ML has flourished in critical domains, such as healthcare
and finance. In these areas, we need ML models that not only predict
accurately but also explain their predictions. Therefore, Explainable
AI (XAI), the field that provides interpretations for the prediction
mechanism of complex black-box models, has increased interest. XAI
literature distinguishes between local and global interpretation
methods~\citep{Molnar2020interpretable}. Local methods explain a
specific prediction, whereas global methods explain the entire model
behavior. Global methods provide a universal explanation, summarizing
the numerous local explanations into a single interpretable outcome,
usually a number or a plot. If a user wants to know which features are
significant (feature importance) or whether a particular feature has a
positive or negative effect on the output (feature effect), they
should opt for a global explainability technique. Aggregating the
individual explanations for producing a concise global one comes at a
cost. Under strong feature interactions, the global explanation may
obfuscate heterogeneous effects~\citep{Herbinger2022repid} that exist
under the hood; a phenomenon called aggregation
bias~\citep{mehrabi2021survey}.

Feature effect\citep{Gromping2020MAEP} forms a fundamental category of
global explainability methods, isolating a single feature's average
impact on the output. Feature effect methods suffer from aggregation
bias because the rationale behind the average effect might be
unclear. For example, a feature with zero average effect may indicate
that the feature has no effect on the output or, contrarily, it has a
highly positive effect in some cases and a highly negative in
others. There are three widely-used feature effect methods; Partial
Dependence Plots (PDP)\citep{friedman2001greedy}, Marignal Plots
(MP)\citep{apley2020visualizing} and Aggregated Local Effects
(ALE)\citep{apley2020visualizing}. PDP and MP have been criticized for
computing erroneous effects when the input features are (highly)
correlated, which is the case in most ML setups. Therefore, ALE has
been established as the state-of-the-art feature effect method.

However, ALE faces two crucial drawbacks. First, it does not provide a
way to inform the user about potential heterogeneous effects that are
hidden behind the average effect. In contrast, in the case of PDP, the
heterogeneous effects can be spotted by exploring the Individual
Conditional Expectations (ICE)\citep{goldstein2015peeking}. Second,
ALE requires an additional step, where the axis of the feature of
interest is split in \(K\) fixed-size non-overlapping intervals, where
\(K\) is a hyperparameter provided by the user. So far, this splitting
is done in a blind way, i.e., the user does not have an indication
about the parameter K, which often leads to inconsistent explanations.

In this paper, we extend ALE with a probabilistic component for
measuring the uncertainty of the global explanation. The uncertainty
of the global explanation expresses how certain we are that the global
(expected) explanation is valid if applied to an instance drawn at
random and informs the user about the level of heterogeneous effects
behind the expected explanation. The probabilistic extension completes
ALE, as ICE plots complement PDP, for revealing the heterogeneous
effects. Our method also transforms the axis-splitting step into an
unsupervised clustering problem, i.e., we search for the optimal
splitting given the instances of the training set. We, therefore,
relieve the user from the obligation of defining a parameter \(K\) by
providing an automated method for finding the optimal bin splitting to
robustly estimate (a) the global (expected) effect and (b) the
uncertainty of the explanation, from the limited samples of the
training set.

\paragraph{Contributions.} The contributions of this paper are the following:

\begin{itemize}
\item We introduce Uncertainty DALE (UDALE), an extension of DALE that
  quantifies the uncertainty of the global explanation, i.e.~the level
  of heterogeneous effects hidden behind the global explanation.
\item We provide an algorithm that automatically computes the optimal
  axis-splitting for robustly estimating the the global effect and the
  uncertainty.
\item We formally prove that our method finds the optimal grouping of
  samples, minimizing the added uncertainty over the unavoidable
  heterogeneity that is the lower-bound of the objective.
\item We provide empirical evaluation of the method in artificial and
  real datasets.
\end{itemize}

The implementation of our method and the code for reproducing all the
experiments is provided in the submission and will become publicly
available upon acceptance.


\section{BACKGROUND AND RELATED WORK}

\paragraph{Notation.} We refer to random variables (rv) using
uppercase \( X \), whereas to simple variables with plain lowercase
\( x \). Bold denotes a vector; \( \xb \) for simple variables or
\(\mathbf{X}\) for rvs. Often, we partition the input vector
\(\xb \in \mathbb{R}^D\) to the feature of interest
\(x_s \in \mathbb{R} \) and the rest of the features
\(\xc \in \mathbb{R}^{D-1}\). For convenience we denote it as
\((x_s, \mathbf{x}_c)\), but we clarify that it corresponds to the
vector \((x_1, \cdots , x_s, \cdots, x_D)\). Equivalently, we denote
the corresponding rv as \(X = (X_s, \mathbf{X}_c)\). The black-box
function is \(f : \mathbb{R}^D \rightarrow \mathbb{R}\) and the
feature effect of the \(s\)-th feature is
\(f^{\mathtt{<method>}}(x_s)\), where \(\mathtt{<method>}\) is the
name of the feature effect method.\footnote{An extensive list of all
  symbols used in the paper is provided in the helping material.}

<<<<<<< HEAD
\paragraph{Feature Effect Methods.} PDP formulates the feature effect
of the \(s\)-th attribute as an expectation over the marginal
distribution \(\mathbf{X}_c\), i.e.,
=======
\paragraph{Feature Effect Methods.} There are three well-known feature
effect methods: PDPlots, MPlots and ALE. PDPlots formulate the feature effect of the \(s\)-th
attribute as an expectation over the marginal distribution
\(\mathbf{X}_c\), i.e.,
>>>>>>> 42afe934
\(f^{\mathtt{PDP}}(x_s) =
\mathbb{E}_{\mathbf{X}_c}[f(x_s,\mathbf{X}_c)]\). MPs formulate it as
an expectation over the conditional \(\mathbf{X}_c|X_s\), i.e.,
\(f^{\mathtt{MP}}(x_s) = \mathbb{E}_{\mathbf{X}_c|X_s = x_s}[f(x_s,
<<<<<<< HEAD
\mathbf{X}_c)]\). ALE computes the global effect at \(x_s\) as the
accumulation of the averaged local effects, which are defined as the
change on the output, i.e.
\( \frac{\partial f(x_s, \mathbf{X}_c)}{\partial x_s} \):

=======
\mathbf{X}_c)]\). ALE computes the global effect at \(x_s\) as an
accumulation (integration) of the expected value of the local
effects:
>>>>>>> 42afe934
\begin{equation}
  \label{eq:ALE_accumulated_mean}
  f^{\mathtt{ALE}}(x_s) = \int_{z_{s,min}}^{x_s} \mathbb{E}_{\Xcb|X_s=z}\left[\frac{\partial f(z, \Xcb)}{\partial z}\right] \partial z
\end{equation}
%
ALE has specific advantages which gain particular value in cases of
corelated input features. In this cases, PDPlots integrate over
unrealistic instances, due to the use of the marginal distribution
\( p(\mathbf{X}_c) \), and MPlots compute aggregated effects, i.e.,
impute the combined effect of sets of features to a single
feature. ALE manages to resolve both issues, and is therefore the only
trustable method in cases of correlated features.

\paragraph{Quantify the Heterogeneous Effects.}

Feature effect methods answer the question \textit{what happens
  (effect) to the output, if I increase/decrease the value of a
  specific feature}. Having answered the question above, it comes
naturally to also wonder \textit{how certain we are about the change
  on the output}. For this reason, a lot of interest is given lately
for quantifying the level of uncertainty, along with the expected
effect. The level of uncertainty is mostly quantified by measuring the
existence of heterogeneous effects, i.e. whether there are local
explanations that deviate from the expected global effect. ICE and
d-ICE plots provide a visual understanding of the heterogeneous
effects on top of PDPs. Another approach targets on grouping the
heterogeneous effects, e.g., allocating ICE plots in homogeneous
clusters, by dividing the input space. Some other approaches, like
H-Statistic, Greenwel, move a step behind and try to quantify the
level of interaction between the input features, a possible cause of
heterogeneous effects. In this case, the interpretation is indirect,
since a strong interaction index indicates the possibility of
heterogeneous effects. The aforementioned approaches face two
pathogenies; They either do not quantify the uncertainty of the
feature effect directly or they are based on PDPs, and, therefore,
they are subject to the failure modes of PDPs in cases of correlated
features. To the best of our knowledge, no method so far targets on
quantify the uncertainty of the feature effect as it is modelled by
ALE.

\paragraph{Cluster Instances with homogeneous effects.}

In real ML scenarios, the expected feature effect and the uncertainty
are estimated from the limited instances of the training set. ALE
approximation requires an additional step, where the axis of the
\(s\)-th feature is split into a sequence of non-overlaping bins and a
single effect (expectation and uncertainty) is computed for from the
population of instances that lie inside each
bin. \citep{apley2020visualizing} proposed estimating the local
effects in each bin by evaluating the black box-funtion at the bin
limits:

\begin{equation}
  \label{eq:ALE_accumulated_mean_est}
  \hat{f}^{\mathtt{ALE}}(x_s) = \sum_{k=1}^{k_x} \frac{1}{|\mathcal{S}_k|} \sum_{i:\mathbf{x}^i \in
    \mathcal{S}_k} \left [ f(z_{k}, \xc^i) - f(z_{k-1}, \xc^i)) \right ]
\end{equation}

In contrast, (cite) proposed the Differential ALE (DALE) estimation
for quantifying the local effects on the training-set instances,
instead of the bin limits:

\begin{equation}
  \label{eq:DALE_accumulated_mean_est}
  \hat{f}^{\mathtt{ALE}}_{\mu}(x_s) = \Delta x \sum_{k=1}^{k_x} \frac{1}{|\mathcal{S}_k|} \sum_{i:\mathbf{x}^i \in
    \mathcal{S}_k} \frac{\partial f}{\partial x_s}(\mathbf{x}^i)
\end{equation}
%
<<<<<<< HEAD
The constant \(c\) is used for centering the ALE plot. PDP integrates
over unrealistic instances due to the use of the marginal distribution
\( \mathbf{X}_c\). MPs resolve this issue using the conditional
distribution \( \math{C}_2|\mathcal{X}_1 \) but suffer from
computing combined effects. ALE plots resolve, both they have two
drawbacks TODO add more info.

TODO: Discuss the interpretation of ALE. The differences from PDP. Analyze both methods as processes.

\paragraph{Qunatify the Heterogeneous Effects.} It is crucial for
feature effect methods to inform about the heterogeneous
effects. Elaborate. Interpretation of the heterogeneous effects behind
the global effect is available only for PDP, with three different
approaches; (a) ICE and d-ICE plots provide a visual understanding of
the heterogeneous effects. (b) grouping of ICE in homogeneous
clusters, for spliting the input space into subspace(s) with
homogeneous effects (c) Feature Interaction strength indexes, like
H-statistic, provide a value indicating how much a feature interacts
with the others (not the type of interaction). There is no method for
quantifying the heterogeneous effects, based on ALE. Therefore, no
method to exploit the advantages of ALE while, on the same time,
informing about the heterogeneous effects.

\paragraph{Bin Spliting.} ALE also has the peculiarity of spliting the
axis into intervals, allocating the instances of the training set in
the intervals and compute a single (constant) effect in each
interval. With DALE extension, bin spliting is decoupled from instant
effect estimation. With our extension for measuring the heterogeneous
effects, we transfrom interval spliting from a step to a clustering
problem with a meaningful objective to minimise. We provide a thorough
analysis, where we show that our objective has a consistent
meaning. It can be split in two parts; the first part is the
unavoidable uncertainty due to the natural characteristics of the
experiment, i.e.,~the data generating distribution and the black-box
function. The second part is an added uncertainty due to the
limited-samples estimation, that enforces to create groups with
constant main effect. We opt for minimizing the objective, i.e. sum of
the two uncertainties, that given that the first uncertainty is
independent of the bin spliting, therefore we want to minimize the
added uncertainty. To conclude, we transform the axis-spliting into an
unsupervised clustering problem with a principled objective. We a
computationally-grounded solution that works out-of-the-box, relaxing
the user from providing a hyperparameter without any indication which
one is the correct. This step can be used independently of whether the
user wants to explore the heterogeneous effects or not.
=======
Their method has the advantages of remaining on-distribution even when
bins become wider and, most importantly, it allows the recomputation
of the accumulated effect with different bin-splitting with near-zero
computational overhead. However, none of the approximations above
deals with the crucial problem of the optimal bin-spliting. They split
the axis in a blind-way, partition in \(K\) equally-sized which can
lead to erroneous approximations.

Instead, we propose treating the axis-spliting step as an unsupervised
clustering problem. The objective of the clustering problem should
fulfill in the best way to contradictory ojectives. First, secure
robust estimations of the expected effect and the uncertainty inside
each bin given the limited instances of the training set and, second,
create bins with as homogeneous local effects as possible, for not
losing fine-grain resolution feature effects due to wide bins.
>>>>>>> 42afe934

\section{THE ... METHOD}

\subsection{ALE with Uncertainty Quantification}

ALE defines the local effect of the \(s\)-th feature on \(f(\cdot)\)
at point \((x_s, \xc)\) as \(\dfdx (x_s, \xc)\). All the local
explanations at \(x_s\) are, then, weigthed by the conditional
distribution \(p(\xc|x_s)\) and are averaged, to produce the
summarized effect at \(x_s\):

\begin{equation}
  \label{eq:ALE_mean}
  \mu(x_s) = \mathbb{E}_{\Xcb|x_s}\left [\dfdx (x_s, \Xcb)\right ]
\end{equation}
\noindent
As described at the Introduction, limiting the explanation to the
exepected value level does not shed light to possible heterogeneous
effects behind the averaged explanation. Therefore, we model the
uncertainty of the local effects at \(\mathcal{H}(x_s)\) as the
variance of the local explanations:

\begin{equation}
  \label{eq:ALE_var}
  \mathcal{H}(x_s) := \sigma^2(x_s) = \mathrm{Var}_{\Xcb|x_s}\left [\dfdx (x_s, \Xcb) \right ]
\end{equation}
\noindent
The uncertainty of the explanation emerges from the natural
characteristics of the experiment, i.e.,~the data generating
distribution and the properties of the black-box function. In Section
(TODO), we propose appropriate visualizations for easier
interpretation of Eq.~(\ref{eq:ALE_var}). In ALE, the feature effect
at \(x_s\) is the accumulation of the averaged local effects from
\(x_{min}\) until \(x_s\), as show in
Eq.~(\ref{eq:ALE_accumulated_mean}). Equivalently, we define the
accumulated uncertainty (variance) until the point \(x_s\), as the
integral of the variances of local effects:

\begin{equation}
  \label{eq:ALE_accumulated_var}
  f^{\mathtt{ALE}}_{\sigma^2}(x_s) = \int_{z_{s, min}}^{x_s} \sigma^2(z) \partial z
\end{equation}
\noindent

The accumulated uncertainty is not a directly interpretable
quantity. It only helps us define a sensible objective for the
interval spliting step, as we discuss in Section TODO: adde ref.

\subsection{Uncertainty Quantification and Estimation at an Interval}

In real scenarios, we have ignorance about the data-generating
distribution \(p(x_s, \mathbf{x}_c)\) and all estimations are based on
the limited instances of the training set. Estimating
Eqs.~\eqref{eq:ALE_mean},~\eqref{eq:ALE_var} at the granularity of a
point \(x_s\) is impossible, because the probability of observing a
sample inside the interval \([x_s - h, x_s + h]\) tends to zero, when
\(h \to 0\). Therefore, we are obliged to split the axis of \(x_s\)
into a sequence of non-overlaping intervals (bins) and estimate the
mean and the variance from the samples that lie inside each bin. The
mean effect at an interval \([z_1, z_2)\) is defined as the mean of
the expected effects:

\begin{equation}
  \label{eq:mu_bin}
  \mu(z_1, z_2) = \frac{1}{z_2 - z_1} \int_{z_1}^{z_2}
  \mathbb{E}_{\xc|x_s=z}\left [\frac{\partial f}{\partial x_s} \right ] \partial z
\end{equation}

\noindent
Accordingly, the accumulated variance at an interval \([z_1, z_2)\)
is defined as:

\begin{equation}
  \label{eq:var_bin}
  \sigma^2(z_1, z_2) = \int_{z_1}^{z_2}
  \mathbb{E}_{\xc|x_s=z} \left [ (\frac{\partial
      f}{\partial x_s} - \mu(z_1, z_2) )^2 \right] \partial z
\end{equation}

Eqs.~\eqref{eq:mu_bin},~\eqref{eq:var_bin} can be directly estimated
from the set \(\mathcal{S}\) of the dataset instances with the
\(s\)-th feature lying inside the interval, i.e.,
\( \mathcal{S}= \{ \mathbf{x}^i : z_1 \leq x^i_s < z_2 \} \). The mean
effect at the interval, Eq.~(\ref{eq:mu_bin}) is approximated by:

\begin{equation}
  \label{eq:mean_estimation}
  \hat{\mu}(z_1, z_2) = \frac{1}{|\mathcal{S}|} \sum_{i:\mathbf{x}^i \in
    \mathcal{S}} \left [ \dfdx(\mathbf{x}^i) \right ]
\end{equation}

and the accumulated variance, Eq.~(\ref{eq:var_bin}) can be
approximated by

\begin{equation}
  \label{eq:variance_estimation}
  \hat{\sigma}^2(z_1, z_2) = \frac{z_2 - z_1}{|\mathcal{S}|} \sum_{i:\mathbf{x}^i \in
    \mathcal{S}} \left ( \dfdx(\mathbf{x}^i) - \hat{\mu}(z_1, z_2) \right )^2
\end{equation}


The approximation is unbiased only if the points are uniformly
distributed in \([z_1, z_2]\). (TODOs: Check what happens
otherwise).

\subsection{Bin Spliting as a Clustering Problem}

ALE, Eq.(\ref{eq:ALE_accumulated_mean}), is estimated by spliting the
axis \(x_s\) into a sequence of non-overlaping bins (TODO: add some
discussion for ALE, DALE):

\begin{equation}
  \label{eq:ALE_accumulated_mean_est}
  \hat{f}^{\mathtt{ALE}}_{\mu}(x_s) = \Delta x \sum_{k=1}^{k_x} \hat{\mu}(z_{k-1}, z_k)
\end{equation}
and 

\begin{equation}
  \label{eq:ALE_accumulated_var_est}
  \hat{f}^{\mathtt{ALE}}_{\sigma^2}(x_s) = \sum_{k=1}^{k_x} \hat{\sigma}^2(z_{k-1}, z_k)
\end{equation}

We denote as \(k_x\) the index of the bin that \(x_s\) belongs to,
i.e. \(k_x: z_{k_x-1} \leq x_s < z_{k_x} \) and \(\mathcal{S}_k\) is
the set of training instance that lie in the \(k\)-th bin, i.e.
\( \mathcal{S}_k = \{ \xb^i : z_{k-1} \leq x^i_s < z_{k} \} \). Both
methods face the limitation that the partitioning into non-overlaping
intervals is done blindly. The user pass the total number of bins
\(K\) as a hyperparameter, the bins are defined with equal-size
spliting, and the training instances are allocated accordingly. This
approach is vulnerable to non-robust estimations. The mean effect is
often poorly approximated from a very small number of samples and the
mean effect of empty bins is interpolated from their
neighboors. Furthermore, in our case, we need sufficient sample
populations for estimating the variance of the approximation, apart
from the mean effect.

\subsubsection{Methodology}

For overcoming this limitations, we reformulate the partitioning as a
clustering of the training instances into a sequence variable-size
intervals. The objective of the clustering problem is inspired 


ALE requires splittingthe estimation of the 

In this section, we introduce a framework 

\paragraph{Theorem 1.} If we define the residual \(\rho(z)\) as the
difference between the expected effect at \(x_s\) and the mean
expected effect at the interval, i.e
\(\rho(z) = \mu(z) - \mu(z_1, z_2)\), then, the accumulated variance
at an interval \([z_1, z_2)\) is the accumulation of the all variances
plus the accumulation of squared residuals inside the interval:

\begin{equation}
 \sigma^2(z_1, z_2) = \int_{z_1}^{z_2} \sigma^2(z) + \rho^2(z) \partial z
\end{equation}
%
The proof is at the Appendix. Theorem 1 decouples the accumulated
variance at an interval, the only quantity we can estimate, into two
terms. The first term \(\int_{z_1}^{z_2} \sigma^2(z) \partial z\),
quantifies the uncertainty due to the natural characteristics of the
experiment and the second term adds extra uncertainty due to the
limited resolution.



\paragraph{Uncertainty of the global effect.}

Eq.~\eqref{eq:variance_estimation} gives an approximation of the
uncertainty of the bin effect.
The uncertainty of the global effect is
simply the sum of the uncertainties in the bin effects.

\paragraph{Minimizing the uncertainty}

Solving the problem of finding (a) the optimal number of bins \(K\) and (b) the optimal bin limits for each bin \([z_{k-1}, z_k] \forall k\) to minimize:

\begin{equation}
  \label{eq:1}
  \mathcal{L} = \sum_{k=0}^K \hat{\sigma}_k(z_{k-1}, z_k)
\end{equation}
%
The constraints are that all bins must include more than \(\tau\)
points, i.e., \(|\mathcal{S}_k| \geq \tau\).

\noindent
TODOS. Show theoretically that \(\mathcal{L} \geq \int_{x_{s, \min}}^{x_{s, \max}}\sigma^2(x_s) \partial x_s\)


% Furthermore, we automate the step of splitting the axis into non-overlapping intervals. The need for non-overlapping bins emerges from the ignorance of the data-generating distribution, enforcing all estimations to be based on the limited instances of the training set. Therefore, there is an implicit trade-off behind the formation of bins. Each bin must include enough instances for a robust estimation of the bin feature effect (expected value), and the uncertainty of the explanation (variance). On the other hand, each bin should include points with similar local effects. Therefore, we transform the bin splitting step into an unsupervised clustering problem, encoding the trade-off mentioned above in the objective function. We formally show that the objective of the clustering problem has lower-bound the (unavoidable) heterogeneity, i.e., the aggregated uncertainty of the global explanation. Therefore, we aim to find the optimal grouping of samples that adds the slightest uncertainty over the unavoidable heterogeneity. We finally solve the minimization problem by finding the global optimum using dynamic programming. Our method works out of the box without requiring any input by the user. We provide a theoretical and empirical evaluation of our method.


\subsection{Visualization of ALE with Uncertainty}

\section{SYNTHETIC EXAMPLES}

\section{REAL-WORLD EXAMPLES}


\subsubsection*{Acknowledgements}
All acknowledgments go at the end of the paper, including thanks to reviewers who gave useful comments, to colleagues who contributed to the ideas, and to funding agencies and corporate sponsors that provided financial support. 
To preserve the anonymity, please include acknowledgments \emph{only} in the camera-ready papers.

\bibliography{biblio}


\section*{Appendix}

\subsection{Proof for variance of the bin}



\end{document}<|MERGE_RESOLUTION|>--- conflicted
+++ resolved
@@ -170,38 +170,26 @@
 name of the feature effect method.\footnote{An extensive list of all
   symbols used in the paper is provided in the helping material.}
 
-<<<<<<< HEAD
-\paragraph{Feature Effect Methods.} PDP formulates the feature effect
-of the \(s\)-th attribute as an expectation over the marginal
-distribution \(\mathbf{X}_c\), i.e.,
-=======
-\paragraph{Feature Effect Methods.} There are three well-known feature
-effect methods: PDPlots, MPlots and ALE. PDPlots formulate the feature effect of the \(s\)-th
-attribute as an expectation over the marginal distribution
-\(\mathbf{X}_c\), i.e.,
->>>>>>> 42afe934
+\paragraph{Feature Effect Methods.} As stated at the Introduction, the
+three well-known feature effect methods are: PDPs, MPs and ALE. PDPs
+formulate the feature effect of the \(s\)-th attribute as an
+expectation over the marginal distribution \(\mathbf{X}_c\), i.e.,
 \(f^{\mathtt{PDP}}(x_s) =
 \mathbb{E}_{\mathbf{X}_c}[f(x_s,\mathbf{X}_c)]\). MPs formulate it as
 an expectation over the conditional \(\mathbf{X}_c|X_s\), i.e.,
 \(f^{\mathtt{MP}}(x_s) = \mathbb{E}_{\mathbf{X}_c|X_s = x_s}[f(x_s,
-<<<<<<< HEAD
 \mathbf{X}_c)]\). ALE computes the global effect at \(x_s\) as the
 accumulation of the averaged local effects, which are defined as the
 change on the output, i.e.
 \( \frac{\partial f(x_s, \mathbf{X}_c)}{\partial x_s} \):
 
-=======
-\mathbf{X}_c)]\). ALE computes the global effect at \(x_s\) as an
-accumulation (integration) of the expected value of the local
-effects:
->>>>>>> 42afe934
 \begin{equation}
   \label{eq:ALE_accumulated_mean}
   f^{\mathtt{ALE}}(x_s) = \int_{z_{s,min}}^{x_s} \mathbb{E}_{\Xcb|X_s=z}\left[\frac{\partial f(z, \Xcb)}{\partial z}\right] \partial z
 \end{equation}
 %
 ALE has specific advantages which gain particular value in cases of
-corelated input features. In this cases, PDPlots integrate over
+corelated input features. In these cases, PDPs integrate over
 unrealistic instances, due to the use of the marginal distribution
 \( p(\mathbf{X}_c) \), and MPlots compute aggregated effects, i.e.,
 impute the combined effect of sets of features to a single
@@ -226,14 +214,13 @@
 H-Statistic, Greenwel, move a step behind and try to quantify the
 level of interaction between the input features, a possible cause of
 heterogeneous effects. In this case, the interpretation is indirect,
-since a strong interaction index indicates the possibility of
-heterogeneous effects. The aforementioned approaches face two
-pathogenies; They either do not quantify the uncertainty of the
-feature effect directly or they are based on PDPs, and, therefore,
-they are subject to the failure modes of PDPs in cases of correlated
-features. To the best of our knowledge, no method so far targets on
-quantify the uncertainty of the feature effect as it is modelled by
-ALE.
+since a strong interaction index is only an indicator of heterogeneous
+effects. The aforementioned approaches face two pathogenies; They
+either do not quantify the uncertainty of the feature effect directly
+or they are based on PDPs, and, therefore, they are subject to the
+failure modes of PDPs in cases of correlated features. To the best of
+our knowledge, no method so far targets on quantify the uncertainty of
+the feature effect as it is modelled by ALE.
 
 \paragraph{Cluster Instances with homogeneous effects.}
 
@@ -241,7 +228,7 @@
 are estimated from the limited instances of the training set. ALE
 approximation requires an additional step, where the axis of the
 \(s\)-th feature is split into a sequence of non-overlaping bins and a
-single effect (expectation and uncertainty) is computed for from the
+single effect (expectation and uncertainty) is computed from the
 population of instances that lie inside each
 bin. \citep{apley2020visualizing} proposed estimating the local
 effects in each bin by evaluating the black box-funtion at the bin
@@ -253,70 +240,28 @@
     \mathcal{S}_k} \left [ f(z_{k}, \xc^i) - f(z_{k-1}, \xc^i)) \right ]
 \end{equation}
 
-In contrast, (cite) proposed the Differential ALE (DALE) estimation
-for quantifying the local effects on the training-set instances,
-instead of the bin limits:
+We denote as \(k_x\) the index of the bin that \(x_s\) belongs to,
+i.e. \(k_x: z_{k_x-1} \leq x_s < z_{k_x} \) and \(\mathcal{S}_k\) is
+the set of training instance that lie in the \(k\)-th bin, i.e.
+\( \mathcal{S}_k = \{ \xb^i : z_{k-1} \leq x^i_s < z_{k} \} \). In
+contrast, (cite) proposed the Differential ALE (DALE) estimation for
+quantifying the local effects on the training-set instances, instead
+of the bin limits:
 
 \begin{equation}
   \label{eq:DALE_accumulated_mean_est}
-  \hat{f}^{\mathtt{ALE}}_{\mu}(x_s) = \Delta x \sum_{k=1}^{k_x} \frac{1}{|\mathcal{S}_k|} \sum_{i:\mathbf{x}^i \in
+  \hat{f}^{\mathtt{DALE}}(x_s) = \Delta x \sum_{k=1}^{k_x} \frac{1}{|\mathcal{S}_k|} \sum_{i:\mathbf{x}^i \in
     \mathcal{S}_k} \frac{\partial f}{\partial x_s}(\mathbf{x}^i)
 \end{equation}
 %
-<<<<<<< HEAD
-The constant \(c\) is used for centering the ALE plot. PDP integrates
-over unrealistic instances due to the use of the marginal distribution
-\( \mathbf{X}_c\). MPs resolve this issue using the conditional
-distribution \( \math{C}_2|\mathcal{X}_1 \) but suffer from
-computing combined effects. ALE plots resolve, both they have two
-drawbacks TODO add more info.
-
-TODO: Discuss the interpretation of ALE. The differences from PDP. Analyze both methods as processes.
-
-\paragraph{Qunatify the Heterogeneous Effects.} It is crucial for
-feature effect methods to inform about the heterogeneous
-effects. Elaborate. Interpretation of the heterogeneous effects behind
-the global effect is available only for PDP, with three different
-approaches; (a) ICE and d-ICE plots provide a visual understanding of
-the heterogeneous effects. (b) grouping of ICE in homogeneous
-clusters, for spliting the input space into subspace(s) with
-homogeneous effects (c) Feature Interaction strength indexes, like
-H-statistic, provide a value indicating how much a feature interacts
-with the others (not the type of interaction). There is no method for
-quantifying the heterogeneous effects, based on ALE. Therefore, no
-method to exploit the advantages of ALE while, on the same time,
-informing about the heterogeneous effects.
-
-\paragraph{Bin Spliting.} ALE also has the peculiarity of spliting the
-axis into intervals, allocating the instances of the training set in
-the intervals and compute a single (constant) effect in each
-interval. With DALE extension, bin spliting is decoupled from instant
-effect estimation. With our extension for measuring the heterogeneous
-effects, we transfrom interval spliting from a step to a clustering
-problem with a meaningful objective to minimise. We provide a thorough
-analysis, where we show that our objective has a consistent
-meaning. It can be split in two parts; the first part is the
-unavoidable uncertainty due to the natural characteristics of the
-experiment, i.e.,~the data generating distribution and the black-box
-function. The second part is an added uncertainty due to the
-limited-samples estimation, that enforces to create groups with
-constant main effect. We opt for minimizing the objective, i.e. sum of
-the two uncertainties, that given that the first uncertainty is
-independent of the bin spliting, therefore we want to minimize the
-added uncertainty. To conclude, we transform the axis-spliting into an
-unsupervised clustering problem with a principled objective. We a
-computationally-grounded solution that works out-of-the-box, relaxing
-the user from providing a hyperparameter without any indication which
-one is the correct. This step can be used independently of whether the
-user wants to explore the heterogeneous effects or not.
-=======
 Their method has the advantages of remaining on-distribution even when
 bins become wider and, most importantly, it allows the recomputation
-of the accumulated effect with different bin-splitting with near-zero
+of the accumulated effect with different bin-splitting in near-zero
 computational overhead. However, none of the approximations above
-deals with the crucial problem of the optimal bin-spliting. They split
-the axis in a blind-way, partition in \(K\) equally-sized which can
-lead to erroneous approximations.
+deals with the crucial problem of the optimal bin-spliting. They
+partition the axis in \(K\) equally-sized bins without considering the
+properties of the underlying data, which can lead to erroneous
+approximations.
 
 Instead, we propose treating the axis-spliting step as an unsupervised
 clustering problem. The objective of the clustering problem should
@@ -325,11 +270,26 @@
 each bin given the limited instances of the training set and, second,
 create bins with as homogeneous local effects as possible, for not
 losing fine-grain resolution feature effects due to wide bins.
->>>>>>> 42afe934
-
-\section{THE ... METHOD}
-
-\subsection{ALE with Uncertainty Quantification}
+
+\section{THE NAME METHOD}
+\label{sec:NAME-method}
+
+The NAME method extends the traditional ALE method with a component
+for uncertainty quantification and improves the ALE estimation by
+automatically discovering the optimal bin-splitting. In
+Section~\ref{sec:NAME-definition} we define the component for the
+uncertainty quantification. In
+Section~\ref{sec:interval-based-estimation}, we show how to estimate
+NAME from the limited samples of the training set and we make an
+important proof about the aggregated variance defined over a bin. In
+Section~\ref{sec:interval-spliting}, we define and solve the problem
+of optimal bin-splitting. Finally, in Section~\ref{sec:visualization},
+we illustrate the appropriate visualization of NAME for facilitating
+its interpretation by a non-expert and we discuss important aspects of
+the method
+
+\subsection{Uncertainty Quantification}
+\label{sec:NAME-definition}
 
 ALE defines the local effect of the \(s\)-th feature on \(f(\cdot)\)
 at point \((x_s, \xc)\) as \(\dfdx (x_s, \xc)\). All the local
@@ -341,8 +301,11 @@
   \label{eq:ALE_mean}
   \mu(x_s) = \mathbb{E}_{\Xcb|x_s}\left [\dfdx (x_s, \Xcb)\right ]
 \end{equation}
-\noindent
-As described at the Introduction, limiting the explanation to the
+%
+The feature effect at \(x_s\) is the accumulation of the averaged
+local effects from \(x_{s, min}\) until \(x_s\), i.e.
+\(f^{\mathtt{ALE}}(x_s) = \int_{x_{s, min}}^{x_s} \mu(z) \partial z
+\). As described at the Introduction, limiting the explanation to the
 exepected value level does not shed light to possible heterogeneous
 effects behind the averaged explanation. Therefore, we model the
 uncertainty of the local effects at \(\mathcal{H}(x_s)\) as the
@@ -355,14 +318,14 @@
 \noindent
 The uncertainty of the explanation emerges from the natural
 characteristics of the experiment, i.e.,~the data generating
-distribution and the properties of the black-box function. In Section
-(TODO), we propose appropriate visualizations for easier
-interpretation of Eq.~(\ref{eq:ALE_var}). In ALE, the feature effect
-at \(x_s\) is the accumulation of the averaged local effects from
-\(x_{min}\) until \(x_s\), as show in
+distribution and the properties of the black-box function. In
+Section~\ref{sec:visualization}, we propose appropriate visualizations
+for easier interpretation of Eq.~(\ref{eq:ALE_var}). In ALE, the
+feature effect at \(x_s\) is the accumulation of the averaged local
+effects from \(x_{min}\) until \(x_s\), as shown in
 Eq.~(\ref{eq:ALE_accumulated_mean}). Equivalently, we define the
-accumulated uncertainty (variance) until the point \(x_s\), as the
-integral of the variances of local effects:
+accumulated uncertainty (variance) until \(x_s\), as the integral of
+the variances of the local effects:
 
 \begin{equation}
   \label{eq:ALE_accumulated_var}
@@ -372,17 +335,19 @@
 
 The accumulated uncertainty is not a directly interpretable
 quantity. It only helps us define a sensible objective for the
-interval spliting step, as we discuss in Section TODO: adde ref.
-
-\subsection{Uncertainty Quantification and Estimation at an Interval}
+interval spliting step, as we discuss in
+Section~\ref{sec:interval-spliting}.
+
+\subsection{Interval-Based Estimation}
+\label{sec:interval-based-estimation}
 
 In real scenarios, we have ignorance about the data-generating
-distribution \(p(x_s, \mathbf{x}_c)\) and all estimations are based on
-the limited instances of the training set. Estimating
+distribution \(p(x_s, \mathbf{x}_c)\), so, the estimations are based
+on the limited instances of the training set. Estimating
 Eqs.~\eqref{eq:ALE_mean},~\eqref{eq:ALE_var} at the granularity of a
-point \(x_s\) is impossible, because the probability of observing a
-sample inside the interval \([x_s - h, x_s + h]\) tends to zero, when
-\(h \to 0\). Therefore, we are obliged to split the axis of \(x_s\)
+point is impossible, because the probability of observing a sample
+inside the interval \([x_s - h, x_s + h]\) tends to zero, when
+\(h \to 0\). We are, therefore, obliged to split the axis of \(x_s\)
 into a sequence of non-overlaping intervals (bins) and estimate the
 mean and the variance from the samples that lie inside each bin. The
 mean effect at an interval \([z_1, z_2)\) is defined as the mean of
@@ -395,8 +360,8 @@
 \end{equation}
 
 \noindent
-Accordingly, the accumulated variance at an interval \([z_1, z_2)\)
-is defined as:
+Similarly, the accumulated variance at an interval \([z_1, z_2)\) is
+defined as:
 
 \begin{equation}
   \label{eq:var_bin}
@@ -404,76 +369,6 @@
   \mathbb{E}_{\xc|x_s=z} \left [ (\frac{\partial
       f}{\partial x_s} - \mu(z_1, z_2) )^2 \right] \partial z
 \end{equation}
-
-Eqs.~\eqref{eq:mu_bin},~\eqref{eq:var_bin} can be directly estimated
-from the set \(\mathcal{S}\) of the dataset instances with the
-\(s\)-th feature lying inside the interval, i.e.,
-\( \mathcal{S}= \{ \mathbf{x}^i : z_1 \leq x^i_s < z_2 \} \). The mean
-effect at the interval, Eq.~(\ref{eq:mu_bin}) is approximated by:
-
-\begin{equation}
-  \label{eq:mean_estimation}
-  \hat{\mu}(z_1, z_2) = \frac{1}{|\mathcal{S}|} \sum_{i:\mathbf{x}^i \in
-    \mathcal{S}} \left [ \dfdx(\mathbf{x}^i) \right ]
-\end{equation}
-
-and the accumulated variance, Eq.~(\ref{eq:var_bin}) can be
-approximated by
-
-\begin{equation}
-  \label{eq:variance_estimation}
-  \hat{\sigma}^2(z_1, z_2) = \frac{z_2 - z_1}{|\mathcal{S}|} \sum_{i:\mathbf{x}^i \in
-    \mathcal{S}} \left ( \dfdx(\mathbf{x}^i) - \hat{\mu}(z_1, z_2) \right )^2
-\end{equation}
-
-
-The approximation is unbiased only if the points are uniformly
-distributed in \([z_1, z_2]\). (TODOs: Check what happens
-otherwise).
-
-\subsection{Bin Spliting as a Clustering Problem}
-
-ALE, Eq.(\ref{eq:ALE_accumulated_mean}), is estimated by spliting the
-axis \(x_s\) into a sequence of non-overlaping bins (TODO: add some
-discussion for ALE, DALE):
-
-\begin{equation}
-  \label{eq:ALE_accumulated_mean_est}
-  \hat{f}^{\mathtt{ALE}}_{\mu}(x_s) = \Delta x \sum_{k=1}^{k_x} \hat{\mu}(z_{k-1}, z_k)
-\end{equation}
-and 
-
-\begin{equation}
-  \label{eq:ALE_accumulated_var_est}
-  \hat{f}^{\mathtt{ALE}}_{\sigma^2}(x_s) = \sum_{k=1}^{k_x} \hat{\sigma}^2(z_{k-1}, z_k)
-\end{equation}
-
-We denote as \(k_x\) the index of the bin that \(x_s\) belongs to,
-i.e. \(k_x: z_{k_x-1} \leq x_s < z_{k_x} \) and \(\mathcal{S}_k\) is
-the set of training instance that lie in the \(k\)-th bin, i.e.
-\( \mathcal{S}_k = \{ \xb^i : z_{k-1} \leq x^i_s < z_{k} \} \). Both
-methods face the limitation that the partitioning into non-overlaping
-intervals is done blindly. The user pass the total number of bins
-\(K\) as a hyperparameter, the bins are defined with equal-size
-spliting, and the training instances are allocated accordingly. This
-approach is vulnerable to non-robust estimations. The mean effect is
-often poorly approximated from a very small number of samples and the
-mean effect of empty bins is interpolated from their
-neighboors. Furthermore, in our case, we need sufficient sample
-populations for estimating the variance of the approximation, apart
-from the mean effect.
-
-\subsubsection{Methodology}
-
-For overcoming this limitations, we reformulate the partitioning as a
-clustering of the training instances into a sequence variable-size
-intervals. The objective of the clustering problem is inspired 
-
-
-ALE requires splittingthe estimation of the 
-
-In this section, we introduce a framework 
-
 \paragraph{Theorem 1.} If we define the residual \(\rho(z)\) as the
 difference between the expected effect at \(x_s\) and the mean
 expected effect at the interval, i.e
@@ -485,25 +380,85 @@
  \sigma^2(z_1, z_2) = \int_{z_1}^{z_2} \sigma^2(z) + \rho^2(z) \partial z
 \end{equation}
 %
-The proof is at the Appendix. Theorem 1 decouples the accumulated
-variance at an interval, the only quantity we can estimate, into two
-terms. The first term \(\int_{z_1}^{z_2} \sigma^2(z) \partial z\),
-quantifies the uncertainty due to the natural characteristics of the
-experiment and the second term adds extra uncertainty due to the
-limited resolution.
-
-
-
-\paragraph{Uncertainty of the global effect.}
-
-Eq.~\eqref{eq:variance_estimation} gives an approximation of the
-uncertainty of the bin effect.
-The uncertainty of the global effect is
-simply the sum of the uncertainties in the bin effects.
-
-\paragraph{Minimizing the uncertainty}
-
-Solving the problem of finding (a) the optimal number of bins \(K\) and (b) the optimal bin limits for each bin \([z_{k-1}, z_k] \forall k\) to minimize:
+The proof is in the Appendix. Theorem 1 decouples the accumulated
+variance at an interval into two terms. The first term
+\(\int_{z_1}^{z_2} \sigma^2(z) \partial z\), quantifies the aggregated
+uncertainty due to the natural characteristics of the experiment
+\(\mathcal{H}\) and the second term adds extra nuisance uncertainty
+due to the limited resolution \(\mathcal{H}_n\). In other words,
+enforcing the computation of a single effect for all points in
+\([z_1, z_2)]\), burdens the estimation inside the interval with a
+nuisance uncertainty of:
+
+\begin{equation}
+  \label{eq:uncertainty_bin}
+  \mathcal{H}_{bin}(z_1, z_2) = \int_{z_1}^{z_2} \mathcal{H}(z) + \mathcal{H}_n(z) \partial z
+\end{equation}
+
+
+Eqs.~\eqref{eq:mu_bin},~\eqref{eq:var_bin} can be directly estimated
+from the set \(\mathcal{S}\) of the dataset instances with the
+\(s\)-th feature lying inside the interval, i.e.,
+\( \mathcal{S}= \{ \mathbf{x}^i : z_1 \leq x^i_s < z_2 \} \). The mean
+effect at the interval, Eq.~(\ref{eq:mu_bin}) is approximated by:
+
+\begin{equation}
+  \label{eq:mean_estimation}
+  \hat{\mu}(z_1, z_2) = \frac{1}{|\mathcal{S}|} \sum_{i:\mathbf{x}^i \in
+    \mathcal{S}} \left [ \dfdx(\mathbf{x}^i) \right ]
+\end{equation}
+
+and the accumulated variance, Eq.~(\ref{eq:var_bin}) can be
+approximated by
+
+\begin{equation}
+  \label{eq:variance_estimation}
+  \hat{\sigma}^2(z_1, z_2) = \frac{z_2 - z_1}{|\mathcal{S}|} \sum_{i:\mathbf{x}^i \in
+    \mathcal{S}} \left ( \dfdx(\mathbf{x}^i) - \hat{\mu}(z_1, z_2) \right )^2
+\end{equation}
+
+
+The approximation is unbiased only if the points are uniformly
+distributed in \([z_1, z_2]\). Elaborate.
+
+\subsection{Interval Spliting As A Clustering Problem}
+\label{sec:interval-spliting}
+
+We formulate the axis-splitting as an unsupervised clustering
+problem. We search for the optimal bin splitting, i.e., the number and
+size of consecutive non-overlapping intervals that minimizes the
+accumulated variance. The optimization problem is defined as follows:
+
+\begin{equation}
+  \label{eq:opt}
+\begin{aligned}
+\min_{ \{z_0, \ldots, z_K\}} \quad & \mathcal{L} = \sum_{k=1}^K \hat{\sigma}^2(z_{k-1}, z_k) \\
+\textrm{s.t.} \quad & |\mathcal{S}_k| \geq N\\
+\end{aligned}
+\end{equation}
+
+The objective of the optimization problem is the sum of the
+accumulated variances in each bin, estimated by the instances of the
+training set. As we prove in Theorem 1,
+\(\mathcal{L} = \sum_{k=1}^K \mathcal{H}_{bin}(z_{k-1}, z_k)\) is the
+sum of the uncertainty of the local explanations \(\mathcal{H}\) due
+to heterogeneous effects and the added nuisance uncertainty due to
+bin-splitting \(\mathcal{H}_n\). Given that \(\mathcal{H}\) is not
+affected by interval splitting, optimizing \(\mathcal{L}\) equals to
+finding the sequence of non-overlaping bins that add the minimum
+nuisance uncertainty. The restriction of (\ref{eq:opt}) secures that
+each bin is populated with enough samples for a robust estimation,
+which is set by the parameter \(N\). In other words, the user makes
+the following proposal; \textit{find the bin sequence that adds the
+  minimum nuisance uncertainty, given that I want at least \(N\)
+  points per bin}.
+
+\subsubsection{Algorithm For Solving The Clustering Problem}
+\label{sec:dynamic-programing}
+
+Solving the problem of finding (a) the optimal number of bins \(K\)
+and (b) the optimal bin limits for each bin
+\([z_{k-1}, z_k] \forall k\) to minimize:
 
 \begin{equation}
   \label{eq:1}
@@ -520,7 +475,12 @@
 % Furthermore, we automate the step of splitting the axis into non-overlapping intervals. The need for non-overlapping bins emerges from the ignorance of the data-generating distribution, enforcing all estimations to be based on the limited instances of the training set. Therefore, there is an implicit trade-off behind the formation of bins. Each bin must include enough instances for a robust estimation of the bin feature effect (expected value), and the uncertainty of the explanation (variance). On the other hand, each bin should include points with similar local effects. Therefore, we transform the bin splitting step into an unsupervised clustering problem, encoding the trade-off mentioned above in the objective function. We formally show that the objective of the clustering problem has lower-bound the (unavoidable) heterogeneity, i.e., the aggregated uncertainty of the global explanation. Therefore, we aim to find the optimal grouping of samples that adds the slightest uncertainty over the unavoidable heterogeneity. We finally solve the minimization problem by finding the global optimum using dynamic programming. Our method works out of the box without requiring any input by the user. We provide a theoretical and empirical evaluation of our method.
 
 
-\subsection{Visualization of ALE with Uncertainty}
+\subsection{Visualization of NAME Method and Discussion}
+\label{sec:visualization}
+
+\begin{itemize}
+\item Discuss about the meaning of ALE, to find intervals with some effect
+\end{itemize}
 
 \section{SYNTHETIC EXAMPLES}
 
@@ -533,11 +493,4 @@
 
 \bibliography{biblio}
 
-
-\section*{Appendix}
-
-\subsection{Proof for variance of the bin}
-
-
-
 \end{document}